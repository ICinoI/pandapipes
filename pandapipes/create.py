# Copyright (c) 2020 by Fraunhofer Institute for Energy Economics
# and Energy System Technology (IEE), Kassel. All rights reserved.
# Use of this source code is governed by a BSD-style license that can be found in the LICENSE file.

import numpy as np
import pandas as pd
<<<<<<< HEAD
from packaging import version
from pandapipes.component_models import Junction, Sink, Source, Pump, Pipe, ExtGrid, \
    HeatExchanger, Valve, CirculationPumpPressure, CirculationPumpMass, PressureControlComponent
from pandapipes.component_models.auxiliaries.component_toolbox import add_new_component
from pandapipes.pandapipes_net import pandapipesNet, get_default_pandapipes_structure
from pandapipes.properties import call_lib
from pandapipes.properties.fluids import Fluid, _add_fluid_to_net
from pandapipes.std_types.std_type import PumpStdType, add_basic_std_types, add_pump_std_type, \
    load_std_type
from pandapipes.std_types.std_type_toolbox import regression_function
from pandapower.auxiliary import get_free_id, _preserve_dtypes
=======
from pandapipes.component_models import Junction, Sink, Source, Pump, Pipe, ExtGrid, \
    HeatExchanger, Valve, CirculationPumpPressure, CirculationPumpMass
from pandapipes.component_models.auxiliaries.component_toolbox import add_new_component
from pandapipes.pandapipes_net import pandapipesNet, get_default_pandapipes_structure
from pandapipes.properties import call_lib
from pandapipes.properties.fluids import Fluid
from pandapipes.properties.fluids import _add_fluid_to_net
from pandapipes.std_types.std_type import PumpStdType, add_basic_std_types, add_pump_std_type, \
    load_std_type
from pandapipes.std_types.std_type_toolbox import regression_function
from pandapower.create import _get_multiple_index_with_check, _get_index_with_check, _set_entries, \
    _check_node_element, _check_multiple_node_elements, _set_multiple_entries, \
    _add_multiple_branch_geodata, _check_branch_element, _check_multiple_branch_elements
>>>>>>> 9e87d368

try:
    import pplog as logging
except ImportError:
    import logging

logger = logging.getLogger(__name__)


def create_empty_network(name="", fluid=None, add_stdtypes=True):
    """
    This function initializes the pandapipes datastructure.

    :param name: Name for the network
    :type name: string, default None
    :param fluid: A fluid that can be added to the net from the start. Should be either of type\
            Fluid (c.f. pandapipes.properties.fluids.Fluid) or a string which refers to a standard\
            fluid type used to call `create_fluid_from_lib`. A fluid is required for pipeflow\
            calculations, but can also be added later.
    :type fluid: Fluid or str, default None
    :param add_stdtypes: Flag whether to add a dictionary of typical pump and pipe std types
    :type add_stdtypes: bool, default True
    :return: net - pandapipesNet with empty tables
    :rtype: pandapipesNet

    :Example:
        >>> net1 = create_empty_network("my_first_pandapipesNet", "lgas")
        >>> net2 = create_empty_network()

    """
    net = pandapipesNet(get_default_pandapipes_structure())
    add_new_component(net, Junction, True)
    add_new_component(net, Pipe, True)
    add_new_component(net, ExtGrid, True)
    net['controller'] = pd.DataFrame(np.zeros(0, dtype=net['controller']), index=[])
    net['name'] = name
    if add_stdtypes:
        add_basic_std_types(net)

    if fluid is not None:
        if isinstance(fluid, Fluid):
            net["fluid"] = fluid
        elif isinstance(fluid, str):
            create_fluid_from_lib(net, fluid)
        else:
            logger.warning("The fluid %s cannot be added to the net Only fluids of type Fluid or "
                           "strings can be used." % fluid)
    return net


def create_junction(net, pn_bar, tfluid_k, height_m=0, name=None, index=None, in_service=True,
                    type="junction", geodata=None, **kwargs):
    """
    Adds one junction in table net["junction"]. Junctions are the nodes of the network that
    all other elements connect to.

    :param net: The pandapipes network in which the element is created
    :type net: pandapipesNet
    :param pn_bar: The nominal pressure in [bar]. Used as an initial value for pressure calculation.
    :type pn_bar: float
    :param tfluid_k: The fluid temperature in [K]. Used as parameter for gas calculations and as\
            initial value for temperature calculations.
    :type tfluid_k: float
    :param height_m: Height of node above sea level in [m]
    :type height_m: float, default 0
    :param name: The name for this junction
    :type name: string, default None
    :param index: Force a specified ID if it is available. If None, the index one higher than the\
            highest already existing index is selected.
    :type index: int, default None
    :param in_service: True for in_service or False for out of service
    :type in_service: boolean, default True
    :param type: not used yet - Designed for type differentiation on pandas lookups (e.g. household\
            connection vs. crossing)
    :type type: string, default "junction"
    :param geodata: Coordinates used for plotting
    :type geodata: (x,y)-tuple, default None
    :param kwargs: Additional keyword arguments will be added as further columns to the\
            net["junction"] table
    :return: index - The unique ID of the created element
    :rtype: int

    :Example:
        >>> create_junction(net, pn_bar=5, tfluid_k=320)
    """
    add_new_component(net, Junction)

    index = _get_index_with_check(net, "junction", index)

<<<<<<< HEAD
    _set_entries(net, "junction", index, name=name, pn_bar=pn_bar, tfluid_k=tfluid_k,
                 height_m=height_m, in_service=in_service, type=type, **kwargs)
=======
    cols = ["name", "pn_bar", "tfluid_k", "height_m", "in_service", "type"]
    vals = [name, pn_bar, tfluid_k, height_m, bool(in_service), type]

    _set_entries(net, "junction", index, **dict(zip(cols, vals)), **kwargs)
>>>>>>> 9e87d368

    if geodata is not None:
        if len(geodata) != 2:
            raise UserWarning("geodata must be given as (x, y) tuple")
        net["junction_geodata"].loc[index, ["x", "y"]] = geodata

    return index


def create_sink(net, junction, mdot_kg_per_s, scaling=1., name=None, index=None, in_service=True,
                type='sink', **kwargs):
    """
    Adds one sink in table net["sink"].

    :param net: The net for which this sink should be created
    :type net: pandapipesNet
    :param junction: The index of the junction to which the sink is connected
    :type junction: int
    :param mdot_kg_per_s: The required mass flow
    :type mdot_kg_per_s: float, default None
    :param scaling: An optional scaling factor to be set customly
    :type scaling: float, default 1
    :param name: A name tag for this sink
    :type name: str, default None
    :param index: Force a specified ID if it is available. If None, the index one higher than the\
            highest already existing index is selected.
    :type index: int, default None
    :param in_service: True for in service, False for out of service
    :type in_service: bool, default True
    :param type: Type variable to classify the sink
    :type type: str, default None
    :param kwargs: Additional keyword arguments will be added as further columns to the\
            net["sink"] table
    :return: index - The unique ID of the created element
    :rtype: int

    :Example:
        >>> new_sink_id = create_sink(net, junction=2, mdot_kg_per_s=0.1)

    """
    add_new_component(net, Sink)

<<<<<<< HEAD
    if junction not in net["junction"].index.values:
        raise UserWarning("Cannot attach to junction %s, junction does not exist" % junction)

    index = _get_index_with_check(net, "sink", index)

    _set_entries(net, "sink", index, name=name, junction=junction, mdot_kg_per_s=mdot_kg_per_s,
                 scaling=scaling, in_service=bool(in_service), type=type, **kwargs)
=======
    _check_junction_element(net, junction)
    index = _get_index_with_check(net, "sink", index)

    cols = ["name", "junction", "mdot_kg_per_s", "scaling", "in_service", "type"]
    vals = [name, junction, mdot_kg_per_s, scaling, bool(in_service), type]
    _set_entries(net, "sink", index, **dict(zip(cols, vals)), **kwargs)
>>>>>>> 9e87d368

    return index


def create_source(net, junction, mdot_kg_per_s, scaling=1., name=None, index=None, in_service=True,
                  type='source', **kwargs):
    """
    Adds one source in table net["source"].

    :param net: The net for which this source should be created
    :type net: pandapipesNet
    :param junction: The index of the junction to which the source is connected
    :type junction: int
    :param mdot_kg_per_s: The required mass flow
    :type mdot_kg_per_s: float, default None
    :param scaling: An optional scaling factor to be set customly
    :type scaling: float, default 1
    :param name: A name tag for this source
    :type name: str, default None
    :param index: Force a specified ID if it is available. If None, the index one higher than the\
            highest already existing index is selected.
    :type index: int, default None
    :param in_service: True for in service, False for out of service
    :type in_service: bool, default True
    :param type: Type variable to classify the source
    :type type: str, default None
    :param kwargs: Additional keyword arguments will be added as further columns to the\
            net["source"] table
    :return: index - The unique ID of the created element
    :rtype: int

    :Example:
        >>> create_source(net,junction=2,mdot_kg_per_s=0.1)

    """
    add_new_component(net, Source)

<<<<<<< HEAD
    if junction not in net["junction"].index.values:
        raise UserWarning("Cannot attach to junction %s, junction does not exist" % junction)

    index = _get_index_with_check(net, "source", index)

    _set_entries(net, "source", index, name=name, junction=junction, mdot_kg_per_s=mdot_kg_per_s,
                 scaling=scaling, in_service=bool(in_service), type=type, **kwargs)
=======
    _check_junction_element(net, junction)

    index = _get_index_with_check(net, "source", index)

    cols = ["name", "junction", "mdot_kg_per_s", "scaling", "in_service", "type"]
    vals = [name, junction, mdot_kg_per_s, scaling, bool(in_service), type]
    _set_entries(net, "source", index, **dict(zip(cols, vals)), **kwargs)
>>>>>>> 9e87d368

    return index


def create_ext_grid(net, junction, p_bar, t_k, name=None, in_service=True, index=None, type="pt",
                    **kwargs):
    """
    Creates an external grid and adds it to the table net["ext_grid"]. It transfers the junction
    that it is connected to into a node with fixed value for either pressure, temperature or both
    (depending on the type). Usually external grids represent connections to other grids feeding
    the given pandapipesNet.

    :param net: The net that the external grid should be connected to
    :type net: pandapipesNet
    :param junction: The junction to which the external grid is connected
    :type junction: int
    :param p_bar: The pressure of the external grid
    :type p_bar: float
    :param t_k: The fixed temperature at the external grid
    :type t_k: float, default 285.15
    :param name: A name tag for this ext_grid
    :type name: str, default None
    :param in_service: True for in service, False for out of service
    :type in_service: bool, default True
    :param index: Force a specified ID if it is available. If None, the index one higher than the\
            highest already existing index is selected.
    :type index: int, default None
    :param type: The external grid type denotes the values that are fixed at the respective node:\n
            - "p": The pressure is fixed, the node acts as a slack node for the mass flow.
            - "t": The temperature is fixed and will not be solved for, but is assumed as the \
<<<<<<< HEAD
                    node's mix temperature. Please note that pandapipes cannot check for \
                    inconsistencies in the formulation of heat transfer equations yet. \n
=======
                   node's mix temperature. Please note that pandapipes cannot check for \
                   inconsistencies in the formulation of heat transfer equations yet. \n
>>>>>>> 9e87d368
            - "pt": The external grid shows both "p" and "t" behavior.
    :type type: str, default "pt"
    :param kwargs: Additional keyword arguments will be added as further columns to the\
                    net["ext_grid"] table
    :return: index - The unique ID of the created element
    :rtype: int

    :Example:
        >>> create_ext_grid(net, junction=2, p_bar=100, t_k=293.15)

    """
    add_new_component(net, ExtGrid)

    if type not in ["p", "t", "pt"]:
        logger.warning("no proper type was chosen.")

<<<<<<< HEAD
    if junction not in net["junction"].index.values:
        raise UserWarning("Cannot attach to junction %s, junction does not exist" % junction)

    index = _get_index_with_check(net, "ext_grid", index)

    _set_entries(net, "ext_grid", index, name=name, junction=junction, p_bar=p_bar, t_k=t_k,
                 in_service=bool(in_service), type=type, **kwargs)
=======
    _check_junction_element(net, junction)
    index = _get_index_with_check(net, "ext_grid", index, name="external grid")

    cols = ["name", "junction", "p_bar", "t_k", "in_service", "type"]
    vals = [name, junction, p_bar, t_k, bool(in_service), type]
    _set_entries(net, "ext_grid", index, **dict(zip(cols, vals)))
>>>>>>> 9e87d368

    return index


def create_heat_exchanger(net, from_junction, to_junction, diameter_m, qext_w, loss_coefficient=0,
                          name=None, index=None, in_service=True, type="heat_exchanger", **kwargs):
    """
    Creates a heat exchanger element in net["heat_exchanger"] from heat exchanger parameters.

    :param net: The net within this heat exchanger should be created
    :type net: pandapipesNet
    :param from_junction: ID of the junction on one side which the heat exchanger will be\
            connected with
    :type from_junction: int
    :param to_junction: ID of the junction on the other side which the heat exchanger will be\
            connected with
    :type to_junction: int
    :param diameter_m: The heat exchanger inner diameter in [m]
    :type diameter_m: float
    :param qext_w: External heat feed-in through the heat exchanger in [W]
    :type qext_w: float, default 0.0
    :param loss_coefficient: An additional pressure loss coefficient, introduced by e.g. bends
    :type loss_coefficient: float
    :param name: The name of the heat exchanger
    :type name: str, default None
    :param index: Force a specified ID if it is available. If None, the index one higher than the\
            highest already existing index is selected.
    :type index: int, default None
    :param in_service: True for in_service or False for out of service
    :type in_service: bool, default True
    :param type: Not used yet
    :type type: str
    :param kwargs: Additional keyword arguments will be added as further columns to the\
                    net["heat_exchanger"] table
    :return: index - The unique ID of the created heat exchanger
    :rtype: int

    :Example:
        >>> create_heat_exchanger(net, from_junction=0, to_junction=1, diameter_m=40e-3,\
                                  qext_w=2000)
    """
    add_new_component(net, HeatExchanger)

<<<<<<< HEAD
    index = _get_index_with_check(net, "heat_exchanger", index)

    # check if junction exist to attach the heat exchanger to
    _check_branch_element(net, "Heat exchanger", index, from_junction, to_junction)

    _set_entries(net, "heat_exchanger", index, name=name, from_junction=from_junction,
                 to_junction=to_junction, diameter_m=diameter_m, qext_w=qext_w,
                 loss_coefficient=loss_coefficient, in_service=bool(in_service), type=type,
                 **kwargs)
=======
    index = _get_index_with_check(net, "heat_exchanger", index, "heat exchanger")
    check_branch(net, "Heat exchanger", index, from_junction, to_junction)

    v = {"name": name, "from_junction": from_junction, "to_junction": to_junction,
         "diameter_m": diameter_m, "qext_w": qext_w, "loss_coefficient": loss_coefficient,
         "in_service": bool(in_service), "type": type}
    _set_entries(net, "heat_exchanger", index, **v, **kwargs)
>>>>>>> 9e87d368

    return index


def create_pipe(net, from_junction, to_junction, std_type, length_km, k_mm=1, loss_coefficient=0,
                sections=1, alpha_w_per_m2k=0., text_k=293, qext_w=0., name=None, index=None,
                geodata=None, in_service=True, type="pipe", **kwargs):
    """
    Creates a pipe element in net["pipe"] from pipe parameters.

    :param net: The net for which this pipe should be created
    :type net: pandapipesNet
    :param from_junction: ID of the junction on one side which the pipe will be connected to
    :type from_junction: int
    :param to_junction: ID of the junction on the other side to which the pipe will be connected to
    :type to_junction: int
    :param std_type: Name of standard type
    :type std_type: str
    :param length_km: Length of the pipe in [km]
    :type length_km: float
    :param k_mm: Pipe roughness in [mm]
    :type k_mm: float, default 1
    :param loss_coefficient: An additional pressure loss coefficient, introduced by e.g. bends
    :type loss_coefficient: float, default 0
    :param sections: The number of internal pipe sections. Important for gas and temperature\
            calculations, where variables are dependent on pipe length.
    :type sections: int, default 1
    :param alpha_w_per_m2k: Heat transfer coefficient in [W/(m^2*K)]
    :type alpha_w_per_m2k: float, default 0
    :param text_k: Ambient temperature of pipe in [K]
    :type text_k: float, default 293
    :param qext_w: External heat feed-in to the pipe in [W]
    :type qext_w: float, default 0
    :param name: A name tag for this pipe
    :type name: str, default None
    :param index: Force a specified ID if it is available. If None, the index one higher than the\
            highest already existing index is selected.
    :type index: int, default None
    :param geodata: The coordinates of the pipe. The first row should be the coordinates of\
            junction a and the last should be the coordinates of junction b. The points in the\
            middle represent the bending points of the pipe.
    :type geodata: array, shape=(,2L), default None
    :param in_service: True for in service, False for out of service
    :type in_service: bool, default True
    :param type: An identifier for special types of pipes (e.g. below or above ground)
    :type type: str, default "pipe"
    :param kwargs: Additional keyword arguments will be added as further columns to the\
            net["pipe"] table
    :return: index - The unique ID of the created element
    :rtype: int

    :Example:
        >>> create_pipe(net, from_junction=0, to_junction=1, std_type='315_PE_80_SDR_17',\
                        length_km=1)

    """
    add_new_component(net, Pipe)

    index = _get_index_with_check(net, "pipe", index)
<<<<<<< HEAD

    # check if junction exist to attach the pipe to
    _check_branch_element(net, "Pipe", index, from_junction, to_junction)

=======
    check_branch(net, "Pipe", index, from_junction, to_junction)
>>>>>>> 9e87d368
    _check_std_type(net, std_type, "pipe", "create_pipe")

    pipe_parameter = load_std_type(net, std_type, "pipe")
<<<<<<< HEAD

    _set_entries(net, "pipe", index, name=name, from_junction=from_junction,
                 to_junction=to_junction, std_type=std_type, length_km=length_km,
                 diameter_m=pipe_parameter["inner_diameter_mm"] / 1000, k_mm=k_mm,
                 loss_coefficient=loss_coefficient, alpha_w_per_m2k=alpha_w_per_m2k,
                 sections=sections, in_service=bool(in_service), type=type, qext_w=qext_w,
                 text_k=text_k, **kwargs)
=======
    v = {"name": name, "from_junction": from_junction, "to_junction": to_junction,
         "std_type": std_type, "length_km": length_km,
         "diameter_m": pipe_parameter["inner_diameter_mm"] / 1000, "k_mm": k_mm,
         "loss_coefficient": loss_coefficient, "alpha_w_per_m2k": alpha_w_per_m2k,
         "sections": sections, "in_service": bool(in_service), "type": type, "qext_w": qext_w,
         "text_k": text_k}
    _set_entries(net, "pipe", index, **v, **kwargs)
>>>>>>> 9e87d368

    if geodata is not None:
        net["pipe_geodata"].at[index, "coords"] = geodata

    return index


def create_pipe_from_parameters(net, from_junction, to_junction, length_km, diameter_m, k_mm=1,
                                loss_coefficient=0, sections=1, alpha_w_per_m2k=0., text_k=293,
                                qext_w=0., name=None, index=None, geodata=None, in_service=True,
                                type="pipe", **kwargs):
    """
    Creates a pipe element in net["pipe"] from pipe parameters.

    :param net: The net for which this pipe should be created
    :type net: pandapipesNet
    :param from_junction: ID of the junction on one side which the pipe will be connected with
    :type from_junction: int
    :param to_junction: ID of the junction on the other side to which the pipe will be connected to
    :type to_junction: int
    :param length_km: Length of the pipe in [km]
    :type length_km: float
    :param diameter_m: The pipe diameter in [m]
    :type diameter_m: float
    :param k_mm: Pipe roughness in [mm]
    :type k_mm: float, default 1
    :param loss_coefficient: An additional pressure loss coefficient, introduced by e.g. bends
    :type loss_coefficient: float, default 0
    :param sections: The number of internal pipe sections. Important for gas and temperature\
            calculations, where variables are dependent on pipe length.
    :type sections: int, default 1
    :param alpha_w_per_m2k: Heat transfer coefficient in [W/(m^2*K)]
    :type alpha_w_per_m2k: float, default 0
    :param qext_w: external heat feed-in to the pipe in [W]
    :type qext_w: float, default 0
    :param text_k: Ambient temperature of pipe in [K]
    :type text_k: float, default 293
    :param name: A name tag for this pipe
    :type name: str, default None
    :param index: Force a specified ID if it is available. If None, the index one higher than the\
            highest already existing index is selected.
    :type index: int, default None
    :param geodata: The coordinates of the pipe. The first row should be the coordinates of\
            junction a and the last should be the coordinates of junction b. The points in the\
            middle represent the bending points of the pipe
    :type geodata: array, shape= (,2L), default None
    :param in_service: True for in service, false for out of service
    :type in_service: bool, default True
    :param type: An identifier for special types of pipes (e.g. below or above ground)
    :type type: str, default "pipe"
    :param kwargs: Additional keyword arguments will be added as further columns to the\
            net["pipe"] table
    :return: index - The unique ID of the created element
    :rtype: int

    :Example:
        >>> create_pipe_from_parameters(net, from_junction=0, to_junction=1, length_km=1,\
                                        diameter_m=40e-3)

    """
    add_new_component(net, Pipe)

    index = _get_index_with_check(net, "pipe", index)
<<<<<<< HEAD

    # check if junction exist to attach the pipe to
    _check_branch_element(net, "Pipe", index, from_junction, to_junction)
=======
    check_branch(net, "Pipe", index, from_junction, to_junction)
>>>>>>> 9e87d368

    if 'std_type' in kwargs:
        raise UserWarning('you have defined a std_type, however, using this function you can only '
                          'create a pipe setting specific, individual parameters. If you want to '
<<<<<<< HEAD
                          'create a pipe from net.std_type please use create_pipe')

    _set_entries(net, "pipe", index, name=name, from_junction=from_junction,
                 to_junction=to_junction, std_type=None, length_km=length_km,
                 diameter_m=diameter_m, k_mm=k_mm, loss_coefficient=loss_coefficient,
                 alpha_w_per_m2k=alpha_w_per_m2k, sections=sections, in_service=bool(in_service),
                 type=type, qext_w=qext_w, text_k=text_k, **kwargs)
=======
                          'create a pipe from net.std_type, please use `create_pipe`')
    _set_entries(net, "pipe", index, **v, **kwargs)
>>>>>>> 9e87d368

    if geodata is not None:
        net["pipe_geodata"].at[index, "coords"] = geodata

    return index


def create_valve(net, from_junction, to_junction, diameter_m, opened=True, loss_coefficient=0,
                 name=None, index=None, type='valve', **kwargs):
    """
    Creates a valve element in net["valve"] from valve parameters.

    :param net: The net for which this valve should be created
    :type net: pandapipesNet
    :param from_junction: ID of the junction on one side which the valve will be connected with
    :type from_junction: int
    :param to_junction: ID of the junction on the other side which the valve will be connected with
    :type to_junction: int
    :param diameter_m: The valve diameter in [m]
    :type diameter_m: float
    :param opened: Flag to show if the valve is opened and allows for fluid flow or if it is closed\
            to block the fluid flow.
    :type opened: bool, default True
    :param loss_coefficient: The pressure loss coefficient introduced by the valve shape
    :type loss_coefficient: float, default 0
    :param name: A name tag for this valve
    :type name: str, default None
    :param index: Force a specified ID if it is available. If None, the index one higher than the\
            highest already existing index is selected.
    :type index: int, default None
    :param type: An identifier for special types of valves
    :type type: str, default None
    :param kwargs: Additional keyword arguments will be added as further columns to the\
            net["valve"] table
    :return: index - The unique ID of the created element
    :rtype: int

    :Example:
        >>> create_valve(net, 0, 1, diameter_m=4e-3, name="valve1")

    """
    add_new_component(net, Valve)

    index = _get_index_with_check(net, "valve", index)
<<<<<<< HEAD

    # check if junction exist to attach the valve to
    _check_branch_element(net, "Valve", index, from_junction, to_junction)

    _set_entries(net, "valve", index, name=name, from_junction=from_junction,
                 to_junction=to_junction, diameter_m=diameter_m, opened=bool(opened),
                 loss_coefficient=loss_coefficient, type=type, **kwargs)
=======
    check_branch(net, "Valve", index, from_junction, to_junction)

    v = {"name": name, "from_junction": from_junction, "to_junction": to_junction,
         "diameter_m": diameter_m, "opened": opened, "loss_coefficient": loss_coefficient,
         "type": type}
    _set_entries(net, "valve", index, **v, **kwargs)
>>>>>>> 9e87d368

    return index


def create_pump(net, from_junction, to_junction, std_type, name=None, index=None, in_service=True,
                type="pump", **kwargs):
    """
    Adds one pump in table net["pump"].

    :param net: The net within this pump should be created
    :type net: pandapipesNet
    :param from_junction: ID of the junction on one side which the pump will be connected with
    :type from_junction: int
    :param to_junction: ID of the junction on the other side which the pump will be connected with
    :type to_junction: int
    :param std_type: There are currently three different std_types. This std_types are P1, P2, P3.\
            Each of them describes a specific pump behaviour setting volume flow and pressure in\
            context.
    :type std_type: string, default None
    :param name: A name tag for this pump
    :type name: str, default None
    :param index: Force a specified ID if it is available. If None, the index one higher than the\
            highest already existing index is selected.
    :type index: int, default None
    :param in_service: True for in_service or False for out of service
    :type in_service: bool, default True
    :param type:  Type variable to classify the pump
    :type type: str, default "pump"
    :param kwargs: Additional keyword arguments will be added as further columns to the\
            net["pump"] table
    :type kwargs: dict
    :return: index - The unique ID of the created element
    :rtype: int

    EXAMPLE:
        >>> create_pump(net, 0, 1, std_type="P1")

    """
    add_new_component(net, Pump)

    index = _get_index_with_check(net, "pump", index)
<<<<<<< HEAD

    # check if junctions exist to attach the pump to
    _check_branch_element(net, "Pump", index, from_junction, to_junction)
=======
    check_branch(net, "Pump", index, from_junction, to_junction)
>>>>>>> 9e87d368

    # check if standard type exists
    _check_std_type(net, std_type, "pump", "create_pump")
<<<<<<< HEAD

    _set_entries(net, "pump", index, name=name, from_junction=from_junction,
                 to_junction=to_junction, std_type=std_type, in_service=bool(in_service), type=type,
                 **kwargs)
=======
    v = {"name": name, "from_junction": from_junction, "to_junction": to_junction,
         "std_type": std_type, "in_service": bool(in_service), "type": type}
    _set_entries(net, "pump", index, **v, **kwargs)
>>>>>>> 9e87d368

    return index


def create_pump_from_parameters(net, from_junction, to_junction, new_std_type_name,
                                pressure_list=None, flowrate_list=None, reg_polynomial_degree=None,
                                poly_coefficents=None, name=None, index=None, in_service=True,
                                type="pump", **kwargs):
    """
    Adds one pump in table net["pump"].

    :param net: The net within this pump should be created
    :type net: pandapipesNet
    :param from_junction: ID of the junction on one side which the pump will be connected with
    :type from_junction: int
    :param to_junction: ID of the junction on the other side which the pump will be connected with
    :type to_junction: int
    :param new_std_type_name: Set a name for your pump. You will find your definied pump under
            std_type in your net. The name will be given under std_type in net.pump.
    :type new_std_type_name: string
    :param pressure_list: This list contains measured pressure supporting points required\
            to define and determine the dependencies of the pump between pressure and volume flow.\
            The pressure must be given in [bar]. Needs to be defined only if no pump of standard\
            type is selected.
    :type pressure_list: list, default None
    :param flowrate_list: This list contains the corresponding flowrate values to the given\
            pressure values. Thus the length must be equal to the pressure list. Needs to be\
            defined only if no pump of standard type is selected. ATTENTION: The flowrate values\
            are given in :math:`[\\frac{m^3}{h}]`.
    :type flowrate_list: list, default None
    :param reg_polynomial_degree: The degree of the polynomial fit must be defined if pressure\
            and flowrate list are given. The fit describes the behaviour of the pump (delta P /\
            volumen flow curve).
    :type reg_polynomial_degree: int, default None
    :param poly_coefficents: Alternatviely to taking measurement values and degree of polynomial
            fit, previously calculated regression parameters can also be given directly. It
            describes the dependency between pressure and flowrate.\
            ATTENTION: The determined parameteres must be retrieved by setting flowrate given\
            in :math:`[\\frac{m^3}{h}]` and pressure given in bar in context. The first entry in\
            the list (c[0]) is for the polynom of highest degree (c[0]*x**n), the last one for
            c*x**0.
    :type poly_coefficents: list, default None
    :param name: A name tag for this pump
    :type name: str, default None
    :param index: Force a specified ID if it is available. If None, the index one higher than the\
            highest already existing index is selected.
    :type index: int, default None
    :param in_service: True for in_service or False for out of service
    :type in_service: bool, default True
    :param type:  type variable to classify the pump
    :type type: str, default "pump"
    :param kwargs: Additional keyword arguments will be added as further columns to the\
            net["pump"] table
    :type kwargs: dict
    :return: index - The unique ID of the created element
    :rtype: int

    EXAMPLE:
        >>> create_pump_from_parameters(net, 0, 1, 'pump1', pressure_list=[0,1,2,3],\
                                        flowrate_list=[0,1,2,3], reg_polynomial_degree=1)
        >>> create_pump_from_parameters(net, 0, 1, 'pump2', poly_coefficents=[1,0])

    """
    add_new_component(net, Pump)

    index = _get_index_with_check(net, "pump", index)
<<<<<<< HEAD

    # check if junctions exist to attach the pump to
    _check_branch_element(net, "Pump", index, from_junction, to_junction)

    if not any(var is None for var in [pressure_list, flowrate_list, reg_polynomial_degree]):
=======
    check_branch(net, "Pump", index, from_junction, to_junction)

    if pressure_list is not None and flowrate_list is not None \
            and reg_polynomial_degree is not None:
>>>>>>> 9e87d368
        reg_par = regression_function(pressure_list, flowrate_list, reg_polynomial_degree)
        pump = PumpStdType(new_std_type_name, reg_par)
        add_pump_std_type(net, new_std_type_name, pump)
    elif poly_coefficents is not None:
        pump = PumpStdType(new_std_type_name, poly_coefficents)
        add_pump_std_type(net, new_std_type_name, pump)

<<<<<<< HEAD
    _set_entries(net, "pump", index, name=name, from_junction=from_junction,
                 to_junction=to_junction, std_type=new_std_type_name, in_service=bool(in_service),
                 type=type, **kwargs)
=======
    v = {"name": name, "from_junction": from_junction, "to_junction": to_junction,
         "std_type": new_std_type_name, "in_service": bool(in_service), "type": type}
    _set_entries(net, "pump", index, **v, **kwargs)
>>>>>>> 9e87d368

    return index


def create_circ_pump_const_pressure(net, from_junction, to_junction, p_bar, plift_bar,
                                    t_k=None, name=None, index=None, in_service=True, type="pt",
                                    **kwargs):
    """
    Adds one circulation pump with a constant pressure lift in table net["circ_pump_pressure"].

    :param net: The net within this pump should be created
    :type net: pandapipesNet
    :param from_junction: ID of the junction on one side which the pump will be connected with
    :type from_junction: int
    :param to_junction: ID of the junction on the other side which the pump will be connected with
    :type to_junction: int
    :param p_bar: Pressure set point
    :type p_bar: float
    :param plift_bar: Pressure lift induced by the pump
    :type plift_bar: float
    :param t_k: Temperature set point
    :type t_k: float
    :param name: Name of the pump
    :type name: str
    :param index: Force a specified ID if it is available. If None, the index one higher than the\
            highest already existing index is selected.
    :type index: int, default None
    :param in_service: True for in_service or False for out of service
    :type in_service: bool, default True
    :param type: The pump type denotes the values that are fixed:\n
            - "p": The pressure is fixed.
            - "t": The temperature is fixed and will not be solved. Please note that pandapipes\
             cannot check for inconsistencies in the formulation of heat transfer equations yet.
            - "pt": The pump shows both "p" and "t" behavior.
    :type type: str, default "pt"
    :param kwargs: Additional keyword arguments will be added as further columns to the\
            net["circ_pump_pressure"] table
    :type kwargs: dict
    :return: index - The unique ID of the created element
    :rtype: int

    :Example:
        >>> create_circ_pump_const_pressure(net, 0, 1, p_bar=5, plift_bar=2, t_k=350, type="p")

    """

    add_new_component(net, CirculationPumpPressure)

<<<<<<< HEAD
    index = _get_index_with_check(net, "circ_pump_pressure", index)

    # check if junctions exist to attach the pump to
    _check_branch_element(net, "CirculationPumpPressure", index, from_junction, to_junction)

    _set_entries(net, "circ_pump_pressure", index, name=name, from_junction=from_junction,
                 to_junction=to_junction, p_bar=p_bar, t_k=t_k, plift_bar=plift_bar,
                 in_service=bool(in_service), type=type, **kwargs)
=======
    index = _get_index_with_check(net, "circ_pump_pressure", index,
                                  name="circulation pump with constant pressure")
    check_branch(net, "circulation pump with constant pressure", index, from_junction, to_junction)

    v = {"name": name, "from_junction": from_junction, "to_junction": to_junction, "p_bar": p_bar,
         "t_k": t_k, "plift_bar": plift_bar, "in_service": bool(in_service), "type": type}
    _set_entries(net, "circ_pump_pressure", index, **v, **kwargs)
>>>>>>> 9e87d368

    return index


def create_circ_pump_const_mass_flow(net, from_junction, to_junction, p_bar, mdot_kg_per_s,
                                     t_k=None, name=None, index=None, in_service=True,
                                     type="pt", **kwargs):
    """
    Adds one circulation pump with a constant mass flow in table net["circ_pump_mass"].

    :param net: The net within this pump should be created
    :type net: pandapipesNet
    :param from_junction: ID of the junction on one side which the pump will be connected with
    :type from_junction: int
    :param to_junction: ID of the junction on the other side which the pump will be connected with
    :type to_junction: int
    :param p_bar: Pressure set point
    :type p_bar: float
    :param mdot_kg_per_s: Constant mass flow, which is transported through the pump
    :type mdot_kg_per_s: float
    :param t_k: Temperature set point
    :type t_k: float
    :param name: Name of the pump
    :type name: str
    :param index: Force a specified ID if it is available. If None, the index one higher than the\
            highest already existing index is selected.
    :type index: int, default None
    :param in_service: True for in_service or False for out of service
    :type in_service: bool, default True
    :param type: The pump type denotes the values that are fixed:\n
            - "p": The pressure is fixed.
            - "t": The temperature is fixed and will not be solved. Please note that pandapipes\
             cannot check for inconsistencies in the formulation of heat transfer equations yet.
            - "pt": The pump shows both "p" and "t" behavior.
    :type type: str, default "pt"
    :param kwargs: Additional keyword arguments will be added as further columns to the\
            net["circ_pump_mass"] table
    :type kwargs: dict
    :return: index - The unique ID of the created element
    :rtype: int

    :Example:
        >>> create_circ_pump_const_mass_flow(net, 0, 1, p_bar=5, mdot_kg_per_s=2, t_k=350, type="p")

    """

    add_new_component(net, CirculationPumpMass)

<<<<<<< HEAD
    index = _get_index_with_check(net, "circ_pump_mass", index)

    # check if junctions exist to attach the pump to
    _check_branch_element(net, "CirculationPumpMass", index, from_junction, to_junction)

    _set_entries(net, "circ_pump_mass", index, name=name, from_junction=from_junction,
                 to_junction=to_junction, p_bar=p_bar, t_k=t_k, mdot_kg_per_s=mdot_kg_per_s,
                 in_service=bool(in_service), type=type, **kwargs)

    return index


def create_pressure_control(net, from_junction, to_junction, controlled_junction, controlled_p_bar,
                            control_active=True, loss_coefficient=0., name=None, index=None,
                            in_service=True, type="pressure_control", **kwargs):
    """
    Adds one pressure control with a constant mass flow in table net["press_control"].

    :param net: The net within this pump should be created
    :type net: pandapipesNet
    :param from_junction: ID of the junction on one side which the pressure control will be \
            connected with
    :type from_junction: int
    :param controlled_junction: ID of the junction at which the pressure is controlled
    :type controlled_junction: int
    :param to_junction: ID of the junction on the other side which the pressure control will be \
            connected with
    :type to_junction: int
    :param controlled_p_bar: Pressure set point
    :type controlled_p_bar: float
    :param control_active: Variable to state whether the pressure control is active (otherwise \
        behaviour similar to open valve)
    :type control_active: bool, default True
    :param loss_coefficient: The pressure loss coefficient introduced by the component's shape \
        (used only if control is not active).
    :type loss_coefficient: float, default 0
    :param name: Name of the pressure control element
    :type name: str
    :param index: Force a specified ID if it is available. If None, the index one higher than the\
            highest already existing index is selected.
    :type index: int, default None
    :param in_service: True for in_service or False for out of service
    :type in_service: bool, default True
    :param type: Currently not used - possibility to specify a certain type of pressure control
    :type type: str, default "pressure_control"
    :param kwargs: Additional keyword arguments will be added as further columns to the \
            net["press_control"] table
    :type kwargs: dict
    :return: index - The unique ID of the created element
    :rtype: int

    :Example:
        >>> create_pressure_control(net, 0, 1, 1, controlled_p_bar=5)

    """
    add_new_component(net, PressureControlComponent)

    index = _get_index_with_check(net, "press_control", index)

    # check if junctions exist to attach the pump to
    _check_branch_element(net, "PressureControl", index, from_junction, to_junction)

    _set_entries(net, "press_control", index, name=name, from_junction=from_junction,
                 to_junction=to_junction, controlled_junction=controlled_junction,
                 control_active=bool(control_active), loss_coefficient=loss_coefficient,
                 controlled_p_bar=controlled_p_bar, in_service=bool(in_service), type=type,
                 **kwargs)
=======
    index = _get_index_with_check(net, "circ_pump_mass", index,
                                  name="circulation pump with constant mass flow")
    check_branch(net, "circulation pump with constant mass flow", index, from_junction, to_junction)

    v = {"name": name, "from_junction": from_junction, "to_junction": to_junction, "p_bar": p_bar,
         "t_k": t_k, "mdot_kg_per_s": mdot_kg_per_s, "in_service": bool(in_service), "type": type}
    _set_entries(net, "circ_pump_mass", index, **v, **kwargs)
>>>>>>> 9e87d368

    return index


def create_junctions(net, nr_junctions, pn_bar, tfluid_k, height_m=0, name=None, index=None,
                     in_service=True, type="junction", geodata=None, **kwargs):
    """
    Convenience function for creating many junctions at once. Parameter 'nr_junctions' specifies \
    the number of junctions created. Other parameters may be either arrays of length 'nr_junctions'\
    or single values.

    :param net: The pandapipes network in which the element is created
    :type net: pandapipesNet
    :param nr_junctions: Number of junctions to be created.
    :type nr_junctions: int
    :param pn_bar: The nominal pressure in [bar]. Used as an initial value for pressure calculation.
    :type pn_bar: Iterable or float
    :param tfluid_k: The fluid temperature in [K]. Used as parameter for gas calculations and as\
            initial value for temperature calculations.
    :type tfluid_k: Iterable or float
    :param height_m: Heights of nodes above sea level in [m]
    :type height_m: Iterable or float, default 0
    :param name: The names for these junctions
    :type name: Iterable or string, default None
    :param index: Force specified IDs if they are available. If None, the index one higher than the\
            highest already existing index is selected and counted onwards.
    :type index: Iterable(int), default None
    :param in_service: True for in_service or False for out of service
    :type in_service: Iterable or boolean, default True
    :param type: not used yet - Designed for type differentiation on pandas lookups (e.g. \
            household connection vs. crossing)
    :type type: Iterable or string, default "junction"
    :param geodata: Coordinates used for plotting
    :type geodata: Iterable of (x,y)-tuples, default None
    :param kwargs: Additional keyword arguments will be added as further columns to the\
            net["junction"] table
    :return: index - The unique IDs of the created elements
    :rtype: array(int)

    :Example:
        >>> create_junctions(net, 200, pn_bar=5, tfluid_k=320, height_m=np.arange(200))
    """
    add_new_component(net, Junction)

    index = _get_multiple_index_with_check(net, "junction", index, nr_junctions)
    entries = {"pn_bar": pn_bar,  "type": type, "tfluid_k": tfluid_k, "height_m": height_m,
               "in_service": in_service, "name": name}
    _set_multiple_entries(net, "junction", index, **entries, **kwargs)

    if geodata is not None:
        # works with a 2-tuple or a matching array
        net.junction_geodata = net.junction_geodata.append(pd.DataFrame(
            np.zeros((len(index), len(net.junction_geodata.columns)), dtype=int), index=index,
            columns=net.junction_geodata.columns))
        net.junction_geodata.loc[index, :] = np.nan
        net.junction_geodata.loc[index, ["x", "y"]] = geodata

    return index


def create_sinks(net, junctions, mdot_kg_per_s, scaling=1., name=None, index=None, in_service=True,
                 type='sink', **kwargs):
    """
    Convenience function for creating many sinks at once. Parameter 'junctions' must be an array \
    of the desired length. Other parameters may be either arrays of the same length or single \
    values.

    :param net: The net for which this sink should be created
    :type net: pandapipesNet
    :param junctions: The index of the junctions to which the sinks are connected
    :type junctions: Iterable(int)
    :param mdot_kg_per_s: The required mass flow
    :type mdot_kg_per_s: Iterable or float, default None
    :param scaling: An optional scaling factor to be set customly
    :type scaling: Iterable or float, default 1
    :param name: Name tags for the sinks
    :type name: Iterable or str, default None
    :param index: Force specified IDs if they are available. If None, the index one higher than the\
            highest already existing index is selected and counted onwards.
    :type index: Iterable(int), default None
    :param in_service: True for in service, False for out of service
    :type in_service: Iterable or bool, default True
    :param type: Type variables to classify the sinks
    :type type: Iterable or str, default None
    :param kwargs: Additional keyword arguments will be added as further columns to the\
            net["sink"] table
    :return: index - The unique IDs of the created elements
    :rtype: array(int)

    :Example:
        >>> new_sink_ids = create_sinks(net, junctions=[1, 5, 10], mdot_kg_per_s=[0.1, 0.05, 0.2])
    """
    add_new_component(net, Sink)

    _check_multiple_junction_elements(net, junctions)
    index = _get_multiple_index_with_check(net, "sink", index, len(junctions))

    entries = {"junction": junctions, "mdot_kg_per_s": mdot_kg_per_s, "scaling": scaling,
               "in_service": in_service, "name": name, "type": type}
    _set_multiple_entries(net, "sink", index, **entries, **kwargs)

    return index


def create_sources(net, junctions, mdot_kg_per_s, scaling=1., name=None, index=None,
                   in_service=True, type='source', **kwargs):
    """
    Convenience function for creating many sources at once. Parameter 'junctions' must be an array \
    of the desired length. Other parameters may be either arrays of the same length or single \
    values.

    :param net: The net for which this source should be created
    :type net: pandapipesNet
    :param junctions: The index of the junctions to which the sources are connected
    :type junctions: Iterabl(int)
    :param mdot_kg_per_s: The required mass flow
    :type mdot_kg_per_s: Iterable or float, default None
    :param scaling: An optional scaling factor to be set customly
    :type scaling: Iterable or float, default 1
    :param name: Name tags for the sources
    :type name: Iterable or str, default None
    :param index: Force specified IDs if they are available. If None, the index one higher than the\
            highest already existing index is selected and counted onwards.
    :type index: Iterable(int), default None
    :param in_service: True for in service, False for out of service
    :type in_service: Iterable or bool, default True
    :param type: Type variable to classify the sources
    :type type: Iterable or str, default None
    :param kwargs: Additional keyword arguments will be added as further columns to the\
            net["source"] table
    :return: index - The unique IDs of the created elements
    :rtype: array(int)

    :Example:
        >>> new_source_ids = create_sources(net, junctions=[1, 5, 10],\
                                            mdot_kg_per_s=[0.1, 0.05, 0.2])
    """
    add_new_component(net, Source)

    _check_multiple_junction_elements(net, junctions)
    index = _get_multiple_index_with_check(net, "source", index, len(junctions))

    entries = {"junction": junctions, "mdot_kg_per_s": mdot_kg_per_s, "scaling": scaling,
               "in_service": in_service, "name": name, "type": type}
    _set_multiple_entries(net, "source", index, **entries, **kwargs)

    return index


def create_pipes(net, from_junctions, to_junctions, std_type, length_km, k_mm=1,
                 loss_coefficient=0, sections=1, alpha_w_per_m2k=0., text_k=293, qext_w=0.,
                 name=None, index=None, geodata=None, in_service=True, type="pipe", **kwargs):
    """
    Convenience function for creating many pipes at once. Parameters 'from_junctions' and \
    'to_junctions' must be arrays of equal length. Other parameters may be either arrays of the \
    same length or single values. In any case the line parameters are defined through a single \
    standard type, so all pipes have the same standard type.

    :param net: The net for which this pipe should be created
    :type net: pandapipesNet
    :param from_junctions: IDs of the junctions on one side which the pipes will be connected to
    :type from_junctions: Iterable(int)
    :param to_junctions: IDs of the junctions on the other side to which the pipes will be \
            connected to
    :type to_junctions: Iterable(int)
    :param std_type: Name of standard type
    :type std_type: str
    :param length_km: Lengths of the pipes in [km]
    :type length_km: Iterable or float
    :param k_mm: Pipe roughness in [mm]
    :type k_mm: Iterable or float, default 1
    :param loss_coefficient: Additional pressure loss coefficients, introduced by e.g. bends
    :type loss_coefficient: Iterable or float, default 0
    :param sections: The number of internal pipe sections. Important for gas and temperature\
            calculations, where variables are dependent on pipe length.
    :type sections: Iterable or int, default 1
    :param alpha_w_per_m2k: Heat transfer coefficients in [W/(m^2*K)]
    :type alpha_w_per_m2k: Iterable or float, default 0
    :param text_k: Ambient temperatures of pipes in [K]
    :type text_k: Iterable or float, default 293
    :param qext_w: External heat feed-in to the pipes in [W]
    :type qext_w: Iterable or float, default 0
    :param name: Name tags for these pipes
    :type name: Iterable or str, default None
    :param index: Force specified IDs if they are available. If None, the index one higher than the\
            highest already existing index is selected and counted onwards.
    :type index: Iterable(int), default None
    :param geodata: The coordinates of the pipes. The first row should be the coordinates of\
            junction a and the last should be the coordinates of junction b. The points in the\
            middle represent the bending points of the pipe.
    :type geodata: array, shape=(no_pipes,2L) or (,2L), default None
    :param in_service: True for in service, False for out of service
    :type in_service: Iterable or bool, default True
    :param type: Identifiers for special types of pipes (e.g. below or above ground)
    :type type: Iterable or str, default "pipe"
    :param kwargs: Additional keyword arguments will be added as further columns to the\
            net["pipe"] table
    :return: index - The unique IDs of the created elements
    :rtype: array(int)

    :Example:
        >>> pipe_indices = create_pipes(net, from_junctions=[0, 2, 6], to_junctions=[1, 3, 7], \
                                        std_type='315_PE_80_SDR_17', length_km=[0.2, 1, 0.3])

    """
    add_new_component(net, Pipe)

    nr_pipes = len(from_junctions)
    index = _get_multiple_index_with_check(net, "pipe", index, nr_pipes)
    _check_branches(net, from_junctions, to_junctions, "pipe")
    _check_std_type(net, std_type, "pipe", "create_pipes")

    pipe_parameters = load_std_type(net, std_type, "pipe")
    entries = {"name": name, "from_junction": from_junctions, "to_junction": to_junctions,
               "std_type": std_type, "length_km": length_km,
               "diameter_m": pipe_parameters["inner_diameter_mm"] / 1000, "k_mm": k_mm,
               "loss_coefficient": loss_coefficient, "alpha_w_per_m2k": alpha_w_per_m2k,
               "sections": sections, "in_service": in_service, "type": type, "qext_w": qext_w,
               "text_k": text_k}
    _set_multiple_entries(net, "pipe", index, **entries, **kwargs)

    if geodata is not None:
        _add_multiple_branch_geodata(net, "pipe", geodata, index)
    return index


def create_pipes_from_parameters(net, from_junctions, to_junctions, length_km, diameter_m, k_mm=1,
                                 loss_coefficient=0, sections=1, alpha_w_per_m2k=0., text_k=293,
                                 qext_w=0., name=None, index=None, geodata=None, in_service=True,
                                 type="pipe", **kwargs):
    """
    Convenience function for creating many pipes at once. Parameters 'from_junctions' and \
    'to_junctions' must be arrays of equal length. Other parameters may be either arrays of the \
    same length or single values.

    :param net: The net for which this pipe should be created
    :type net: pandapipesNet
    :param from_junctions: IDs of the junctions on one side which the pipes will be connected to
    :type from_junctions: Iterable(int)
    :param to_junctions: IDs of the junctions on the other side to which the pipes will be \
            connected to
    :type to_junctions: Iterable(int)
    :param length_km: Lengths of the pipes in [km]
    :type length_km: Iterable or float
    :param diameter_m: The pipe diameters in [m]
    :type diameter_m: Iterable or float
    :param k_mm: Pipe roughness in [mm]
    :type k_mm: Iterable or float, default 1
    :param loss_coefficient: Additional pressure loss coefficients, introduced by e.g. bends
    :type loss_coefficient: Iterable or float, default 0
    :param sections: The number of internal pipe sections. Important for gas and temperature\
            calculations, where variables are dependent on pipe length.
    :type sections: Iterable or int, default 1
    :param alpha_w_per_m2k: Heat transfer coefficients in [W/(m^2*K)]
    :type alpha_w_per_m2k: Iterable or float, default 0
    :param text_k: Ambient temperatures of pipes in [K]
    :type text_k: Iterable or float, default 293
    :param qext_w: External heat feed-in to the pipes in [W]
    :type qext_w: Iterable or float, default 0
    :param name: Name tags for these pipes
    :type name: Iterable or str, default None
    :param index: Force specified IDs if they are available. If None, the index one higher than the\
            highest already existing index is selected and counted onwards.
    :type index: Iterable(int), default None
    :param geodata: The coordinates of the pipes. The first row should be the coordinates of\
            junction a and the last should be the coordinates of junction b. The points in the\
            middle represent the bending points of the pipe.
    :type geodata: array, shape=(no_pipes,2L) or (,2L), default None
    :param in_service: True for in service, False for out of service
    :type in_service: Iterable or bool, default True
    :param type: Identifiers for special types of pipes (e.g. below or above ground)
    :type type: Iterable or str, default "pipe"
    :param kwargs: Additional keyword arguments will be added as further columns to the\
            net["pipe"] table
    :return: index - The unique IDs of the created elements
    :rtype: array(int)

    :Example:
        >>> pipe_indices = create_pipes_from_parameters(\
                net, from_junctions=[0, 2, 6], to_junctions=[1, 3, 7], length_km=[0.2, 1, 0.3],\
                diameter_m=40e-3)

    """
    add_new_component(net, Pipe)

    index = _get_multiple_index_with_check(net, "pipe", index, len(from_junctions))
    _check_branches(net, from_junctions, to_junctions, "pipe")

    entries = {"name": name, "from_junction": from_junctions, "to_junction": to_junctions,
               "std_type": None, "length_km": length_km, "diameter_m": diameter_m, "k_mm": k_mm,
               "loss_coefficient": loss_coefficient, "alpha_w_per_m2k": alpha_w_per_m2k,
               "sections": sections, "in_service": in_service, "type": type, "qext_w": qext_w,
               "text_k": text_k}
    _set_multiple_entries(net, "pipe", index, **entries, **kwargs)

    if geodata is not None:
        _add_multiple_branch_geodata(net, "pipe", geodata, index)
    return index


def create_valves(net, from_junctions, to_junctions, diameter_m, opened=True, loss_coefficient=0,
                  name=None, index=None, type='valve', **kwargs):
    """
     Convenience function for creating many valves at once. Parameters 'from_junctions' and \
    'to_junctions' must be arrays of equal length. Other parameters may be either arrays of the \
    same length or single values.

    :param net: The net for which this valve should be created
    :type net: pandapipesNet
    :param from_junctions: IDs of the junctions on one side which the valves will be connected to
    :type from_junctions: Iterable(int)
    :param to_junctions: IDs of the junctions on the other side to which the valves will be \
            connected to
    :type to_junctions: Iterable(int)
    :param diameter_m: The valve diameters in [m]
    :type diameter_m: Iterable or float
    :param opened: Flag to show if the valves are opened and allow for fluid flow or if they are\
            closed to block the fluid flow.
    :type opened: Iterable or bool, default True
    :param loss_coefficient: The pressure loss coefficients introduced by the valve shapes
    :type loss_coefficient: Iterable or float, default 0
    :param name: Name tags for the valves
    :type name: Iterable or str, default None
    :param index: Force specified IDs if they are available. If None, the index one higher than the\
            highest already existing index is selected and counted onwards.
    :type index: Iterable(int), default None
    :param type: Identifiers for special types of valves (e.g. below or above ground)
    :type type: Iterable or str, default "valve"
    :param kwargs: Additional keyword arguments will be added as further columns to the\
            net["valve"] table
    :return: index - The unique IDs of the created elements
    :rtype: array(int)

    :Example:
        >>> create_valves(net, from_junctions=[0, 1, 4], to_junctions=[1, 5, 6], \
                opened=[True, False, True], diameter_m=4e-3, name=["valve_%d" for d in range(3)])

    """
    add_new_component(net, Valve)

    index = _get_multiple_index_with_check(net, "valve", index, len(from_junctions))
    _check_branches(net, from_junctions, to_junctions, "valve")

    entries = {"name": name, "from_junction": from_junctions, "to_junction": to_junctions,
               "diameter_m": diameter_m, "opened": opened, "loss_coefficient": loss_coefficient,
               "type": type}
    _set_multiple_entries(net, "valve", index, **entries, **kwargs)

    return index


def create_pressure_controls(net, from_junctions, to_junctions, controlled_junctions,
                             controlled_p_bar, control_active=True, loss_coefficient=0., name=None,
                             index=None, in_service=True, type="pressure_control", **kwargs):
    """
    Convenience function for creating many pressure controls at once. Parameters 'from_junctions'\
    and 'to_junctions' must be arrays of equal length. Other parameters may be either arrays of the\
    same length or single values.

    :param net: The net within this pump should be created
    :type net: pandapipesNet
    :param from_junctions: IDs of the junctions on one side which the pressure controls will be\
            connected to
    :type from_junctions: Iterable(int)
    :param to_junctions: IDs of the junctions on the other side to which the pressure controls will\
            be connected to
    :type to_junctions: Iterable(int)
    :param controlled_junctions: IDs of the junctions at which the pressure is controlled
    :type controlled_junctions: Iterable or int
    :param controlled_p_bar: Pressure set points
    :type controlled_p_bar: Iterable or float
    :param control_active: Variable to state whether the pressure control is active (otherwise \
        behaviour similar to open valve)
    :type control_active: bool, default True
    :param loss_coefficient: The pressure loss coefficient introduced by the component's shape \
        (used only if control is not active).
    :type loss_coefficient: float, default 0
    :param name: Name of the pressure control elements
    :type name: Iterable or str
    :param index: Force specified IDs if they are available. If None, the index one higher than the\
            highest already existing index is selected and counted onwards.
    :type index: Iterable(int), default None
    :param in_service: True for in_service or False for out of service
    :type in_service: Iterable or bool, default True
    :param type: Currently not used - possibility to specify a certain type of pressure control
    :type type: Iterable or str, default "pressure_control"
    :param kwargs: Additional keyword arguments will be added as further columns to the \
            net["press_control"] table
    :return: index - The unique IDs of the created elements
    :rtype: array(int)

    :Example:
        >>> create_pressure_controls(net, [0, 2], [1, 4], [1, 3], controlled_p_bar=[5, 4.9])

    """
    add_new_component(net, PressureControlComponent)

    index = _get_multiple_index_with_check(net, "press_control", index, len(from_junctions))

    _check_branches(net, from_junctions, to_junctions, "press_control")

    entries = {"name": name, "from_junction": from_junctions, "to_junction": to_junctions,
               "controlled_junction": controlled_junctions, "controlled_p_bar": controlled_p_bar,
               "control_active": control_active, "loss_coefficient": loss_coefficient,
               "in_service": in_service, "type": type}
    entries.update(kwargs)
    _add_entries_to_table(net, "press_control", index, entries)

    return index


def create_fluid_from_lib(net, name, overwrite=True):
    """
    Creates a fluid from library (if there is an entry) and sets net["fluid"] to this value.
    Currently existing fluids in the library are: "hgas", "lgas", "hydrogen", "methane", "water",
    "air".

    :param net: The net for which this fluid should be created
    :type net: pandapipesNet
    :param name: The name of the fluid that shall be extracted from the fluid lib
    :type name: str
    :param overwrite: Flag if a possibly existing fluid in the net shall be overwritten
    :type overwrite: bool, default True
    :return: No output

    :Example:
        >>> create_fluid_from_lib(net, name="water")

    """
    _add_fluid_to_net(net, call_lib(name), overwrite=overwrite)


<<<<<<< HEAD
def _get_index_with_check(net, table, index):
    if index is None:
        index = get_free_id(net[table])
    if index in net[table].index:
        raise UserWarning("A %s with the id %s already exists" % (table, index))
    return index


def _check_branch_element(net, component_name, index, from_node, to_node, node_name="junction"):
    missing_nodes = {from_node, to_node} - set(net[node_name].index.values)
    if missing_nodes:
        raise UserWarning("%s %d tries to attach to non-existing %s(s) %s"
                          % (component_name, index, node_name, missing_nodes))


def _set_entries(net, table, index, preserve_dtypes=True, **entries):
    dtypes = None
    if preserve_dtypes:
        dtypes = net[table].dtypes

    for col, val in entries.items():
        net[table].at[index, col] = val

    # and preserve dtypes
    if preserve_dtypes:
        _preserve_dtypes(net[table], dtypes)


def _get_multiple_index_with_check(net, table, index, number):
    if index is None:
        bid = get_free_id(net[table])
        return np.arange(bid, bid + number, 1)
    if np.any(np.isin(index, net[table].index.values)):
        raise UserWarning("%ss with the ids %s already exist."
                          % (table.capitalize(),
                             net[table].index.values[np.isin(net[table].index.values, index)]))
    return index
=======
def _check_multiple_junction_elements(net, junctions):
    return _check_multiple_node_elements(net, junctions, node_table="junction", name="junctions")


def _check_junction_element(net, junction):
    return _check_node_element(net, junction, node_table="junction")
>>>>>>> 9e87d368


def check_branch(net, element_name, index, from_junction, to_junction):
    return _check_branch_element(net, element_name, index, from_junction, to_junction,
                                 node_name="junction", plural="s")


def _check_branches(net, from_junctions, to_junctions, table):
    return _check_multiple_branch_elements(net, from_junctions, to_junctions, table,
                                           node_name="junction", plural="s")


def _check_std_type(net, std_type, table, function_name):
    if 'std_type' not in net:
        raise UserWarning('%s is defined as std_type in %s but there are no std_types '
                          'defined in your net. You need to define a std_type first or set '
                          'add_stdtypes=True in create_empty_network.' % (std_type, function_name))
    if std_type not in net['std_type'][table]:
        raise UserWarning('%s is not given in std_type (%s). Either change std_type or define new '
                          'one' % (std_type, table))<|MERGE_RESOLUTION|>--- conflicted
+++ resolved
@@ -4,7 +4,8 @@
 
 import numpy as np
 import pandas as pd
-<<<<<<< HEAD
+from pandapipes.component_models import Junction, Sink, Source, Pump, Pipe, ExtGrid, \
+    HeatExchanger, Valve, CirculationPumpPressure, CirculationPumpMass, PressureControlComponent
 from packaging import version
 from pandapipes.component_models import Junction, Sink, Source, Pump, Pipe, ExtGrid, \
     HeatExchanger, Valve, CirculationPumpPressure, CirculationPumpMass, PressureControlComponent
@@ -15,22 +16,9 @@
 from pandapipes.std_types.std_type import PumpStdType, add_basic_std_types, add_pump_std_type, \
     load_std_type
 from pandapipes.std_types.std_type_toolbox import regression_function
-from pandapower.auxiliary import get_free_id, _preserve_dtypes
-=======
-from pandapipes.component_models import Junction, Sink, Source, Pump, Pipe, ExtGrid, \
-    HeatExchanger, Valve, CirculationPumpPressure, CirculationPumpMass
-from pandapipes.component_models.auxiliaries.component_toolbox import add_new_component
-from pandapipes.pandapipes_net import pandapipesNet, get_default_pandapipes_structure
-from pandapipes.properties import call_lib
-from pandapipes.properties.fluids import Fluid
-from pandapipes.properties.fluids import _add_fluid_to_net
-from pandapipes.std_types.std_type import PumpStdType, add_basic_std_types, add_pump_std_type, \
-    load_std_type
-from pandapipes.std_types.std_type_toolbox import regression_function
 from pandapower.create import _get_multiple_index_with_check, _get_index_with_check, _set_entries, \
     _check_node_element, _check_multiple_node_elements, _set_multiple_entries, \
     _add_multiple_branch_geodata, _check_branch_element, _check_multiple_branch_elements
->>>>>>> 9e87d368
 
 try:
     import pplog as logging
@@ -120,15 +108,10 @@
 
     index = _get_index_with_check(net, "junction", index)
 
-<<<<<<< HEAD
-    _set_entries(net, "junction", index, name=name, pn_bar=pn_bar, tfluid_k=tfluid_k,
-                 height_m=height_m, in_service=in_service, type=type, **kwargs)
-=======
     cols = ["name", "pn_bar", "tfluid_k", "height_m", "in_service", "type"]
     vals = [name, pn_bar, tfluid_k, height_m, bool(in_service), type]
 
     _set_entries(net, "junction", index, **dict(zip(cols, vals)), **kwargs)
->>>>>>> 9e87d368
 
     if geodata is not None:
         if len(geodata) != 2:
@@ -171,22 +154,12 @@
     """
     add_new_component(net, Sink)
 
-<<<<<<< HEAD
-    if junction not in net["junction"].index.values:
-        raise UserWarning("Cannot attach to junction %s, junction does not exist" % junction)
-
-    index = _get_index_with_check(net, "sink", index)
-
-    _set_entries(net, "sink", index, name=name, junction=junction, mdot_kg_per_s=mdot_kg_per_s,
-                 scaling=scaling, in_service=bool(in_service), type=type, **kwargs)
-=======
     _check_junction_element(net, junction)
     index = _get_index_with_check(net, "sink", index)
 
     cols = ["name", "junction", "mdot_kg_per_s", "scaling", "in_service", "type"]
     vals = [name, junction, mdot_kg_per_s, scaling, bool(in_service), type]
     _set_entries(net, "sink", index, **dict(zip(cols, vals)), **kwargs)
->>>>>>> 9e87d368
 
     return index
 
@@ -224,15 +197,6 @@
     """
     add_new_component(net, Source)
 
-<<<<<<< HEAD
-    if junction not in net["junction"].index.values:
-        raise UserWarning("Cannot attach to junction %s, junction does not exist" % junction)
-
-    index = _get_index_with_check(net, "source", index)
-
-    _set_entries(net, "source", index, name=name, junction=junction, mdot_kg_per_s=mdot_kg_per_s,
-                 scaling=scaling, in_service=bool(in_service), type=type, **kwargs)
-=======
     _check_junction_element(net, junction)
 
     index = _get_index_with_check(net, "source", index)
@@ -240,7 +204,6 @@
     cols = ["name", "junction", "mdot_kg_per_s", "scaling", "in_service", "type"]
     vals = [name, junction, mdot_kg_per_s, scaling, bool(in_service), type]
     _set_entries(net, "source", index, **dict(zip(cols, vals)), **kwargs)
->>>>>>> 9e87d368
 
     return index
 
@@ -271,13 +234,8 @@
     :param type: The external grid type denotes the values that are fixed at the respective node:\n
             - "p": The pressure is fixed, the node acts as a slack node for the mass flow.
             - "t": The temperature is fixed and will not be solved for, but is assumed as the \
-<<<<<<< HEAD
-                    node's mix temperature. Please note that pandapipes cannot check for \
-                    inconsistencies in the formulation of heat transfer equations yet. \n
-=======
                    node's mix temperature. Please note that pandapipes cannot check for \
                    inconsistencies in the formulation of heat transfer equations yet. \n
->>>>>>> 9e87d368
             - "pt": The external grid shows both "p" and "t" behavior.
     :type type: str, default "pt"
     :param kwargs: Additional keyword arguments will be added as further columns to the\
@@ -294,22 +252,12 @@
     if type not in ["p", "t", "pt"]:
         logger.warning("no proper type was chosen.")
 
-<<<<<<< HEAD
-    if junction not in net["junction"].index.values:
-        raise UserWarning("Cannot attach to junction %s, junction does not exist" % junction)
-
-    index = _get_index_with_check(net, "ext_grid", index)
-
-    _set_entries(net, "ext_grid", index, name=name, junction=junction, p_bar=p_bar, t_k=t_k,
-                 in_service=bool(in_service), type=type, **kwargs)
-=======
     _check_junction_element(net, junction)
     index = _get_index_with_check(net, "ext_grid", index, name="external grid")
 
     cols = ["name", "junction", "p_bar", "t_k", "in_service", "type"]
     vals = [name, junction, p_bar, t_k, bool(in_service), type]
     _set_entries(net, "ext_grid", index, **dict(zip(cols, vals)))
->>>>>>> 9e87d368
 
     return index
 
@@ -353,17 +301,6 @@
     """
     add_new_component(net, HeatExchanger)
 
-<<<<<<< HEAD
-    index = _get_index_with_check(net, "heat_exchanger", index)
-
-    # check if junction exist to attach the heat exchanger to
-    _check_branch_element(net, "Heat exchanger", index, from_junction, to_junction)
-
-    _set_entries(net, "heat_exchanger", index, name=name, from_junction=from_junction,
-                 to_junction=to_junction, diameter_m=diameter_m, qext_w=qext_w,
-                 loss_coefficient=loss_coefficient, in_service=bool(in_service), type=type,
-                 **kwargs)
-=======
     index = _get_index_with_check(net, "heat_exchanger", index, "heat exchanger")
     check_branch(net, "Heat exchanger", index, from_junction, to_junction)
 
@@ -371,7 +308,6 @@
          "diameter_m": diameter_m, "qext_w": qext_w, "loss_coefficient": loss_coefficient,
          "in_service": bool(in_service), "type": type}
     _set_entries(net, "heat_exchanger", index, **v, **kwargs)
->>>>>>> 9e87d368
 
     return index
 
@@ -431,26 +367,10 @@
     add_new_component(net, Pipe)
 
     index = _get_index_with_check(net, "pipe", index)
-<<<<<<< HEAD
-
-    # check if junction exist to attach the pipe to
-    _check_branch_element(net, "Pipe", index, from_junction, to_junction)
-
-=======
     check_branch(net, "Pipe", index, from_junction, to_junction)
->>>>>>> 9e87d368
     _check_std_type(net, std_type, "pipe", "create_pipe")
 
     pipe_parameter = load_std_type(net, std_type, "pipe")
-<<<<<<< HEAD
-
-    _set_entries(net, "pipe", index, name=name, from_junction=from_junction,
-                 to_junction=to_junction, std_type=std_type, length_km=length_km,
-                 diameter_m=pipe_parameter["inner_diameter_mm"] / 1000, k_mm=k_mm,
-                 loss_coefficient=loss_coefficient, alpha_w_per_m2k=alpha_w_per_m2k,
-                 sections=sections, in_service=bool(in_service), type=type, qext_w=qext_w,
-                 text_k=text_k, **kwargs)
-=======
     v = {"name": name, "from_junction": from_junction, "to_junction": to_junction,
          "std_type": std_type, "length_km": length_km,
          "diameter_m": pipe_parameter["inner_diameter_mm"] / 1000, "k_mm": k_mm,
@@ -458,7 +378,6 @@
          "sections": sections, "in_service": bool(in_service), "type": type, "qext_w": qext_w,
          "text_k": text_k}
     _set_entries(net, "pipe", index, **v, **kwargs)
->>>>>>> 9e87d368
 
     if geodata is not None:
         net["pipe_geodata"].at[index, "coords"] = geodata
@@ -522,29 +441,18 @@
     add_new_component(net, Pipe)
 
     index = _get_index_with_check(net, "pipe", index)
-<<<<<<< HEAD
-
-    # check if junction exist to attach the pipe to
-    _check_branch_element(net, "Pipe", index, from_junction, to_junction)
-=======
     check_branch(net, "Pipe", index, from_junction, to_junction)
->>>>>>> 9e87d368
-
+
+    v = {"name": name, "from_junction": from_junction, "to_junction": to_junction,
+         "std_type": None, "length_km": length_km, "diameter_m": diameter_m, "k_mm": k_mm,
+         "loss_coefficient": loss_coefficient, "alpha_w_per_m2k": alpha_w_per_m2k,
+         "sections": sections, "in_service": bool(in_service),
+         "type": type, "qext_w": qext_w, "text_k": text_k}
     if 'std_type' in kwargs:
         raise UserWarning('you have defined a std_type, however, using this function you can only '
                           'create a pipe setting specific, individual parameters. If you want to '
-<<<<<<< HEAD
-                          'create a pipe from net.std_type please use create_pipe')
-
-    _set_entries(net, "pipe", index, name=name, from_junction=from_junction,
-                 to_junction=to_junction, std_type=None, length_km=length_km,
-                 diameter_m=diameter_m, k_mm=k_mm, loss_coefficient=loss_coefficient,
-                 alpha_w_per_m2k=alpha_w_per_m2k, sections=sections, in_service=bool(in_service),
-                 type=type, qext_w=qext_w, text_k=text_k, **kwargs)
-=======
                           'create a pipe from net.std_type, please use `create_pipe`')
     _set_entries(net, "pipe", index, **v, **kwargs)
->>>>>>> 9e87d368
 
     if geodata is not None:
         net["pipe_geodata"].at[index, "coords"] = geodata
@@ -589,22 +497,12 @@
     add_new_component(net, Valve)
 
     index = _get_index_with_check(net, "valve", index)
-<<<<<<< HEAD
-
-    # check if junction exist to attach the valve to
-    _check_branch_element(net, "Valve", index, from_junction, to_junction)
-
-    _set_entries(net, "valve", index, name=name, from_junction=from_junction,
-                 to_junction=to_junction, diameter_m=diameter_m, opened=bool(opened),
-                 loss_coefficient=loss_coefficient, type=type, **kwargs)
-=======
     check_branch(net, "Valve", index, from_junction, to_junction)
 
     v = {"name": name, "from_junction": from_junction, "to_junction": to_junction,
          "diameter_m": diameter_m, "opened": opened, "loss_coefficient": loss_coefficient,
          "type": type}
     _set_entries(net, "valve", index, **v, **kwargs)
->>>>>>> 9e87d368
 
     return index
 
@@ -646,26 +544,12 @@
     add_new_component(net, Pump)
 
     index = _get_index_with_check(net, "pump", index)
-<<<<<<< HEAD
-
-    # check if junctions exist to attach the pump to
-    _check_branch_element(net, "Pump", index, from_junction, to_junction)
-=======
     check_branch(net, "Pump", index, from_junction, to_junction)
->>>>>>> 9e87d368
-
-    # check if standard type exists
+
     _check_std_type(net, std_type, "pump", "create_pump")
-<<<<<<< HEAD
-
-    _set_entries(net, "pump", index, name=name, from_junction=from_junction,
-                 to_junction=to_junction, std_type=std_type, in_service=bool(in_service), type=type,
-                 **kwargs)
-=======
     v = {"name": name, "from_junction": from_junction, "to_junction": to_junction,
          "std_type": std_type, "in_service": bool(in_service), "type": type}
     _set_entries(net, "pump", index, **v, **kwargs)
->>>>>>> 9e87d368
 
     return index
 
@@ -732,18 +616,10 @@
     add_new_component(net, Pump)
 
     index = _get_index_with_check(net, "pump", index)
-<<<<<<< HEAD
-
-    # check if junctions exist to attach the pump to
-    _check_branch_element(net, "Pump", index, from_junction, to_junction)
-
-    if not any(var is None for var in [pressure_list, flowrate_list, reg_polynomial_degree]):
-=======
     check_branch(net, "Pump", index, from_junction, to_junction)
 
     if pressure_list is not None and flowrate_list is not None \
             and reg_polynomial_degree is not None:
->>>>>>> 9e87d368
         reg_par = regression_function(pressure_list, flowrate_list, reg_polynomial_degree)
         pump = PumpStdType(new_std_type_name, reg_par)
         add_pump_std_type(net, new_std_type_name, pump)
@@ -751,15 +627,9 @@
         pump = PumpStdType(new_std_type_name, poly_coefficents)
         add_pump_std_type(net, new_std_type_name, pump)
 
-<<<<<<< HEAD
-    _set_entries(net, "pump", index, name=name, from_junction=from_junction,
-                 to_junction=to_junction, std_type=new_std_type_name, in_service=bool(in_service),
-                 type=type, **kwargs)
-=======
     v = {"name": name, "from_junction": from_junction, "to_junction": to_junction,
          "std_type": new_std_type_name, "in_service": bool(in_service), "type": type}
     _set_entries(net, "pump", index, **v, **kwargs)
->>>>>>> 9e87d368
 
     return index
 
@@ -808,16 +678,6 @@
 
     add_new_component(net, CirculationPumpPressure)
 
-<<<<<<< HEAD
-    index = _get_index_with_check(net, "circ_pump_pressure", index)
-
-    # check if junctions exist to attach the pump to
-    _check_branch_element(net, "CirculationPumpPressure", index, from_junction, to_junction)
-
-    _set_entries(net, "circ_pump_pressure", index, name=name, from_junction=from_junction,
-                 to_junction=to_junction, p_bar=p_bar, t_k=t_k, plift_bar=plift_bar,
-                 in_service=bool(in_service), type=type, **kwargs)
-=======
     index = _get_index_with_check(net, "circ_pump_pressure", index,
                                   name="circulation pump with constant pressure")
     check_branch(net, "circulation pump with constant pressure", index, from_junction, to_junction)
@@ -825,7 +685,6 @@
     v = {"name": name, "from_junction": from_junction, "to_junction": to_junction, "p_bar": p_bar,
          "t_k": t_k, "plift_bar": plift_bar, "in_service": bool(in_service), "type": type}
     _set_entries(net, "circ_pump_pressure", index, **v, **kwargs)
->>>>>>> 9e87d368
 
     return index
 
@@ -874,15 +733,13 @@
 
     add_new_component(net, CirculationPumpMass)
 
-<<<<<<< HEAD
-    index = _get_index_with_check(net, "circ_pump_mass", index)
-
-    # check if junctions exist to attach the pump to
-    _check_branch_element(net, "CirculationPumpMass", index, from_junction, to_junction)
-
-    _set_entries(net, "circ_pump_mass", index, name=name, from_junction=from_junction,
-                 to_junction=to_junction, p_bar=p_bar, t_k=t_k, mdot_kg_per_s=mdot_kg_per_s,
-                 in_service=bool(in_service), type=type, **kwargs)
+    index = _get_index_with_check(net, "circ_pump_mass", index,
+                                  name="circulation pump with constant mass flow")
+    check_branch(net, "circulation pump with constant mass flow", index, from_junction, to_junction)
+
+    v = {"name": name, "from_junction": from_junction, "to_junction": to_junction, "p_bar": p_bar,
+         "t_k": t_k, "mdot_kg_per_s": mdot_kg_per_s, "in_service": bool(in_service), "type": type}
+    _set_entries(net, "circ_pump_mass", index, **v, **kwargs)
 
     return index
 
@@ -942,15 +799,6 @@
                  control_active=bool(control_active), loss_coefficient=loss_coefficient,
                  controlled_p_bar=controlled_p_bar, in_service=bool(in_service), type=type,
                  **kwargs)
-=======
-    index = _get_index_with_check(net, "circ_pump_mass", index,
-                                  name="circulation pump with constant mass flow")
-    check_branch(net, "circulation pump with constant mass flow", index, from_junction, to_junction)
-
-    v = {"name": name, "from_junction": from_junction, "to_junction": to_junction, "p_bar": p_bar,
-         "t_k": t_k, "mdot_kg_per_s": mdot_kg_per_s, "in_service": bool(in_service), "type": type}
-    _set_entries(net, "circ_pump_mass", index, **v, **kwargs)
->>>>>>> 9e87d368
 
     return index
 
@@ -1349,15 +1197,14 @@
     add_new_component(net, PressureControlComponent)
 
     index = _get_multiple_index_with_check(net, "press_control", index, len(from_junctions))
-
     _check_branches(net, from_junctions, to_junctions, "press_control")
+
 
     entries = {"name": name, "from_junction": from_junctions, "to_junction": to_junctions,
                "controlled_junction": controlled_junctions, "controlled_p_bar": controlled_p_bar,
                "control_active": control_active, "loss_coefficient": loss_coefficient,
                "in_service": in_service, "type": type}
-    entries.update(kwargs)
-    _add_entries_to_table(net, "press_control", index, entries)
+    _set_multiple_entries(net, "press_control", index, **entries, **kwargs)
 
     return index
 
@@ -1383,52 +1230,12 @@
     _add_fluid_to_net(net, call_lib(name), overwrite=overwrite)
 
 
-<<<<<<< HEAD
-def _get_index_with_check(net, table, index):
-    if index is None:
-        index = get_free_id(net[table])
-    if index in net[table].index:
-        raise UserWarning("A %s with the id %s already exists" % (table, index))
-    return index
-
-
-def _check_branch_element(net, component_name, index, from_node, to_node, node_name="junction"):
-    missing_nodes = {from_node, to_node} - set(net[node_name].index.values)
-    if missing_nodes:
-        raise UserWarning("%s %d tries to attach to non-existing %s(s) %s"
-                          % (component_name, index, node_name, missing_nodes))
-
-
-def _set_entries(net, table, index, preserve_dtypes=True, **entries):
-    dtypes = None
-    if preserve_dtypes:
-        dtypes = net[table].dtypes
-
-    for col, val in entries.items():
-        net[table].at[index, col] = val
-
-    # and preserve dtypes
-    if preserve_dtypes:
-        _preserve_dtypes(net[table], dtypes)
-
-
-def _get_multiple_index_with_check(net, table, index, number):
-    if index is None:
-        bid = get_free_id(net[table])
-        return np.arange(bid, bid + number, 1)
-    if np.any(np.isin(index, net[table].index.values)):
-        raise UserWarning("%ss with the ids %s already exist."
-                          % (table.capitalize(),
-                             net[table].index.values[np.isin(net[table].index.values, index)]))
-    return index
-=======
 def _check_multiple_junction_elements(net, junctions):
     return _check_multiple_node_elements(net, junctions, node_table="junction", name="junctions")
 
 
 def _check_junction_element(net, junction):
     return _check_node_element(net, junction, node_table="junction")
->>>>>>> 9e87d368
 
 
 def check_branch(net, element_name, index, from_junction, to_junction):
