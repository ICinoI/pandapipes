# Copyright (c) 2020 by Fraunhofer Institute for Energy Economics
# and Energy System Technology (IEE), Kassel. All rights reserved.
# Use of this source code is governed by a BSD-style license that can be found in the LICENSE file.


import matplotlib.pyplot as plt

from pandapipes.plotting.plotting_toolbox import get_collection_sizes
from pandapipes.plotting.collections import create_junction_collection, create_pipe_collection, \
     create_valve_collection, create_source_collection, \
     create_heat_exchanger_collection, create_sink_collection, create_pump_collection
from pandapipes.plotting.generic_geodata import create_generic_coordinates
from pandapower.plotting import draw_collections
from itertools import chain
import numpy as np

try:
    import pplog as logging
except ImportError:
    import logging

logger = logging.getLogger(__name__)


def simple_plot(net, respect_valves=False, respect_in_service=True,
                pipe_width=2.0, junction_size=1.0, ext_grid_size=1.0,
                plot_sinks=False, plot_sources=False, sink_size=1.0, source_size=1.0,
                valve_size=1.0, pump_size=1.0, heat_exchanger_size=1.0, scale_size=True,
                junction_color="r", pipe_color='silver', ext_grid_color='orange',
                valve_color='silver', pump_color='silver', heat_exchanger_color='silver',
                library="igraph", show_plot=True, ax=None, **kwargs):  # pragma: no cover
    """
    Plots a pandapipes network as simple as possible. If no geodata is available, artificial
    geodata is generated. For advanced plotting see the tutorial

    :param net: The pandapipes format network.
    :type net: pandapipesNet
    :param respect_valves: Respect valves if artificial geodata is created. \
            .. note:: This Flag is ignored if plot_line_switches is True
    :type respect_valves: bool default False
    :param respect_in_service: Respect only components which are in service.
    :type respect_in_service: bool default True
    :param pipe_width: width of pipes
    :type pipe_width: float, default 5.0
    :param junction_size: Relative size of junctions to plot. The value junction_size is multiplied\
            with mean_distance_between_buses, which equals the distance between the max geoocord\
            and the min divided by 200: \
            mean_distance_between_buses = sum((net['bus_geodata'].max() \
                                               - net['bus_geodata'].min()) / 200)
    :type junction_size: float, default 1.0
    :param ext_grid_size: Relative size of ext_grids to plot. See bus sizes for details. Note: \
            ext_grids are plottet as rectangles
    :type ext_grid_size: float, default 1.0
    :param plot_sinks: Flag to decide whether sink symbols should be drawn.
    :type plot_sinks: bool, default False
    :param plot_sources: Flag to decide whether source symbols should be drawn.
    :type plot_sources: bool, default False
    :param sink_size: Relative size of sinks to plot.
    :type sink_size: float, default 1.0
    :param source_size: Relative size of sources to plot.
    :type source_size: float, default 1.0
    :param valve_size: Relative size of valves to plot.
    :type valve_size: float, default 1.0
    :param heat_exchanger_size:
    :type heat_exchanger_size:
    :param scale_size: Flag if junction_size, ext_grid_size, valve_size- and distance will be \
            scaled with respect to grid mean distances
    :type scale_size: bool, default True
    :param junction_color: Junction Color. See also matplotlib or seaborn documentation on how to\
            choose colors.
    :type junction_color: str, tuple, default "r"
    :param pipe_color: Pipe Color.
    :type pipe_color: str, tuple, default "silver"
    :param ext_grid_color: External Grid Color.
    :type ext_grid_color: str, tuple, default "orange"
    :param library: library name to create generic coordinates (case of missing geodata). Choose\
            "igraph" to use igraph package or "networkx" to use networkx package.
    :type library: str, default "igraph"
    :param show_plot: If True, show plot at the end of plotting
    :type show_plot: bool, default True
    :param ax: matplotlib axis to plot to
    :type ax: object, default None
    :return: ax - axes of figure
    """
    collections = create_simple_collections(net, respect_valves, respect_in_service, pipe_width, junction_size,
                                            ext_grid_size, plot_sinks, plot_sources, sink_size,
                                            source_size, valve_size, pump_size, heat_exchanger_size,
                                            scale_size, junction_color, pipe_color, ext_grid_color,
                                            valve_color, pump_color, heat_exchanger_color,
                                            library, as_dict=False, **kwargs)
    ax = draw_collections(collections, ax=ax)

    if show_plot:
        plt.show()
    return ax


def create_simple_collections(net, respect_valves=False, respect_in_service=True,
                              pipe_width=5.0, junction_size=1.0,
                              ext_grid_size=1.0, plot_sinks=False, plot_sources=False,
                              sink_size=1.0, source_size=1.0, valve_size=1.0, pump_size=1.0,
                              heat_exchanger_size=1.0, scale_size=True, junction_color="r",
                              pipe_color='silver', ext_grid_color='orange', valve_color='silver',
                              pump_color='silver', heat_exchanger_color='silver',
                              library="igraph", as_dict=True, **kwargs):
    """
    Plots a pandapipes network as simple as possible. If no geodata is available, artificial
    geodata is generated. For advanced plotting see the tutorial

    :param net: The pandapipes format network.
    :type net: pandapipesNet
    :param respect_valves: Respect valves if artificial geodata is created. \
            .. note:: This Flag is ignored if plot_line_switches is True
    :type respect_valves: bool default False
    :param respect_in_service: Respect only components which are in service.
    :type respect_in_service: bool default True
    :param pipe_width: width of pipes
    :type pipe_width: float, default 5.0
    :param junction_size: Relative size of junctions to plot. The value junction_size is multiplied\
            with mean_distance_between_buses, which equals the distance between the max geoocord\
            and the min divided by 200: \
            mean_distance_between_buses = sum((net['bus_geodata'].max() \
                                               - net['bus_geodata'].min()) / 200)
    :type junction_size: float, default 1.0
    :param ext_grid_size: Relative size of ext_grids to plot. See bus sizes for details. Note: \
            ext_grids are plottet as rectangles
    :type ext_grid_size: float, default 1.0
    :param plot_sinks: Flag to decide whether sink symbols should be drawn.
    :type plot_sinks: bool, default False
    :param plot_sources: Flag to decide whether source symbols should be drawn.
    :type plot_sources: bool, default False
    :param sink_size: Relative size of sinks to plot.
    :type sink_size: float, default 1.0
    :param source_size: Relative size of sources to plot.
    :type source_size: float, default 1.0
    :param valve_size: Relative size of valves to plot.
    :type valve_size: float, default 1.0
    :param heat_exchanger_size:
    :type heat_exchanger_size:
    :param scale_size: Flag if junction_size, ext_grid_size, valve_size- and distance will be \
            scaled with respect to grid mean distances
    :type scale_size: bool, default True
    :param junction_color: Junction Color. See also matplotlib or seaborn documentation on how to\
            choose colors.
    :type junction_color: str, tuple, default "r"
    :param pipe_color: Pipe Color.
    :type pipe_color: str, tuple, default "silver"
    :param ext_grid_color: External Grid Color.
    :type ext_grid_color: str, tuple, default "orange"
    :param library: library name to create generic coordinates (case of missing geodata). Choose\
            "igraph" to use igraph package or "networkx" to use networkx package. **NOTE**: \
            Currently the networkx implementation is not working!
    :type library: str, default "igraph"
    :param as_dict: flag whether to return dictionary for network components or just a list
    :type as_dict: bool, default True
    :return: collections - list of simple collections for the given network
    """
    # don't hide lines if switches are plotted

    # create geocoord if none are available
    if len(net.junction_geodata) == 0 and len(net.pipe_geodata) == 0:
        logger.warning("No or insufficient geodata available --> Creating artificial coordinates." +
                       " This may take some time")
        create_generic_coordinates(net, library=library)

    if scale_size:
        # if scale_size -> calc size from distance between min and max geocoord
        sizes = get_collection_sizes(net, junction_size, ext_grid_size, sink_size, source_size,
                                     valve_size, pump_size, heat_exchanger_size)
        junction_size = sizes["junction"]
        ext_grid_size = sizes["ext_grid"]
        source_size = sizes["source"]
        sink_size = sizes["sink"]
        valve_size = sizes["valve"]
        pump_size = sizes["pump"]
        heat_exchanger_size = sizes["heat_exchanger"]

    # create junction collections to plot
<<<<<<< HEAD
    junction_coll = create_junction_collection(net, net.junction.index, size=junction_size,
                                               color=junction_color, zorder=10)
=======
    if respect_in_service:
        junction_coll = create_junction_collection(net, net.junction[net.junction.in_service].index,
                                                   size=junction_size,
                                                   color=junction_color, zorder=10)
    else:
        junction_coll = create_junction_collection(net, net.junction.index,
                                                   size=junction_size,
                                                   color=junction_color, zorder=10)
>>>>>>> f286bba8

    # if bus geodata is available, but no line geodata
    use_junction_geodata = len(net.pipe_geodata) == 0

    if respect_in_service:
        plot_lines = net.pipe[net.pipe.in_service].index
    else:
        plot_lines = net.pipe.index

    # create line collections
    pipe_coll = create_pipe_collection(net, plot_lines, color=pipe_color, linewidths=pipe_width,
                                       use_junction_geodata=use_junction_geodata)
    collections = {"junction": junction_coll, "pipe": pipe_coll}

    # create ext_grid collections
    if respect_in_service:
        eg_junctions_with_geo_coordinates = set(net.ext_grid[net.ext_grid.in_service].junction.values) \
                                            & set(net.junction_geodata.index)
    else:
        eg_junctions_with_geo_coordinates = set(net.ext_grid.junction.values) \
                                            & set(net.junction_geodata.index)
    if len(eg_junctions_with_geo_coordinates) > 0:
        eg_coll = create_junction_collection(
            net, eg_junctions_with_geo_coordinates, patch_type="rect", size=ext_grid_size,
            color=ext_grid_color, zorder=11)
        collections["ext_grid"] = eg_coll

    if 'source' in net and plot_sources and len(net.source) > 0:
        if respect_in_service:
            source_colls = create_source_collection(net, sources=net.source[net.source.in_service].index,
                                                    size=source_size)
        else:
            source_colls = create_source_collection(net, size=source_size)
        collections["source"] = source_colls

    if 'sink' in net and plot_sinks and len(net.sink) > 0:
        if respect_in_service:
            sink_colls = create_sink_collection(net, sinks=net.sink[net.sink.in_service].index,
                                                size=sink_size)
        else:
            sink_colls = create_sink_collection(net, size=sink_size)
        collections["sink"] = sink_colls

    if 'valve' in net:
        valve_colls = create_valve_collection(net, size=valve_size, linewidths=pipe_width,
                                              color=valve_color, respect_valves=respect_valves)
        collections["valve"] = valve_colls

    if 'pump' in net:
        if respect_in_service:
            pump_colls = create_pump_collection(net, net.pump[net.pump.in_service].index,
                                                size=pump_size, linewidths=pipe_width,
                                                color=pump_color)
        else:
            pump_colls = create_pump_collection(net, size=pump_size, linewidths=pipe_width,
                                                color=pump_color)
        collections["pump"] = pump_colls

    if 'circ_pump_mass' in net:
        if respect_in_service:
            circ_pump_colls = create_pump_collection(net, pumps=net.circ_pump_mass[net.circ_pump_mass.in_service].index,
                                                table_name='circ_pump_mass',
                                                size=pump_size, linewidths=pipe_width, color=pump_color)
        else:
            circ_pump_colls = create_pump_collection(net, table_name='circ_pump_mass',
                                                     size=pump_size, linewidths=pipe_width, color=pump_color)
        collections["circ_pump_mass"] = circ_pump_colls

    if 'circ_pump_pressure' in net:
        if respect_in_service:
            circ_pump_colls = create_pump_collection(net, pumps=net.circ_pump_pressure[
                                                     net.circ_pump_pressure.in_service].index,
                                                     table_name='circ_pump_pressure',
                                                     size=pump_size, linewidths=pipe_width, color=pump_color)
            collections["circ_pump_pressure"] = circ_pump_colls
        else:
            circ_pump_colls = create_pump_collection(net, table_name='circ_pump_pressure',
                                                     size=pump_size, linewidths=pipe_width, color=pump_color)
            collections["circ_pump_pressure"] = circ_pump_colls

    if 'heat_exchanger' in net:
        if respect_in_service:
            hxc = create_heat_exchanger_collection(net, hex=net.heat_exchanger[net.heat_exchanger.in_service].index,
                                                   size=heat_exchanger_size, linewidths=pipe_width,
                                                   color=heat_exchanger_color)
        else:
            hxc = create_heat_exchanger_collection(net, size=heat_exchanger_size, linewidths=pipe_width,
                                                   color=heat_exchanger_color)
        collections["heat_exchanger"] = hxc

    if 'additional_collections' in kwargs:
        collections["additional"] = list()
        for collection in kwargs.pop('additional_collections'):
            collections["additional"].extend(collection)

    if as_dict:
        return collections
    return list(chain.from_iterable([list(c) if hasattr(c, "__iter__") else [c]
                                     for c in collections.values()]))<|MERGE_RESOLUTION|>--- conflicted
+++ resolved
@@ -176,10 +176,6 @@
         heat_exchanger_size = sizes["heat_exchanger"]
 
     # create junction collections to plot
-<<<<<<< HEAD
-    junction_coll = create_junction_collection(net, net.junction.index, size=junction_size,
-                                               color=junction_color, zorder=10)
-=======
     if respect_in_service:
         junction_coll = create_junction_collection(net, net.junction[net.junction.in_service].index,
                                                    size=junction_size,
@@ -188,7 +184,6 @@
         junction_coll = create_junction_collection(net, net.junction.index,
                                                    size=junction_size,
                                                    color=junction_color, zorder=10)
->>>>>>> f286bba8
 
     # if bus geodata is available, but no line geodata
     use_junction_geodata = len(net.pipe_geodata) == 0
