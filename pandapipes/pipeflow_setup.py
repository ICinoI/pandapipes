--- conflicted
+++ resolved
@@ -466,11 +466,8 @@
     active_node_lookup = node_pit[:, ACTIVE_ND].astype(np.bool)
     from_nodes = branch_pit[:, FROM_NODE].astype(np.int32)
     to_nodes = branch_pit[:, TO_NODE].astype(np.int32)
-<<<<<<< HEAD
-    hyd_slacks = np.where((node_pit[:, NODE_TYPE] == P) | (node_pit[:, NODE_TYPE] == PC)  & node_pit[:, ACTIVE_ND].astype(np.bool))[0]
-=======
-    hyd_slacks = np.where(node_pit[:, NODE_TYPE] == P & active_node_lookup)[0]
->>>>>>> a9e80978
+    hyd_slacks = np.where(((node_pit[:, NODE_TYPE] == P) | (node_pit[:, NODE_TYPE] == PC))
+                          & active_node_lookup)[0]
 
     nodes_connected, branches_connected = perform_connectivity_search(
         net, node_pit, hyd_slacks, from_nodes, to_nodes, active_node_lookup, active_branch_lookup,
