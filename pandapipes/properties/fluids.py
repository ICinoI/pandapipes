# Copyright (c) 2020 by Fraunhofer Institute for Energy Economics
# and Energy System Technology (IEE), Kassel. All rights reserved.
# Use of this source code is governed by a BSD-style license that can be found in the LICENSE file.

import os
import pandas as pd
import numpy as np
from pandapipes import pp_dir
from pandapower.io_utils import JSONSerializableClass
from scipy.interpolate import interp1d

try:
    import pplog as logging
except ImportError:
    import logging

logger = logging.getLogger(__name__)


class Fluid(JSONSerializableClass):
    """

    """

    def __init__(self, name, fluid_type, **kwargs):
        """

        :param name:
        :type name:
        :param fluid_type:
        :type fluid_type:
        :param kwargs:
        :type kwargs:
        """
        super(Fluid, self).__init__()
        self.name = name
        if not isinstance(fluid_type, str) or fluid_type.lower() not in ["gas", "liquid"]:
            logger.warning("The fluid %s has the fluid type %s which might cause problems in the "
                           "pipeflow calculation, as it expects either 'gas' or 'liquid'."
                           % (name, fluid_type))
        self.fluid_type = fluid_type.lower()
        self.is_gas = self.fluid_type == "gas"
        self.all_properties = kwargs
        for prop_name, prop in self.all_properties.items():
            if not isinstance(prop, FluidProperty):
                logger.warning("The property %s was not defined as a fluid property. This might "
                               "cause problems when trying to ask for values." % prop_name)

    def __repr__(self):
        r = "Fluid %s (%s) with properties:" % (self.name, self.fluid_type)
        for key in self.all_properties.keys():
            r += "\n   - %s (%s)" %(key, self.all_properties[key].__class__.__name__[13:])
        return r

    def add_property(self, property_name, prop, overwrite=True, warn_on_duplicates=True):
        """
        This function adds a new property.

        :param property_name: Name of the new property
        :type property_name: str
        :param prop: Values for the property, for example a curve or just a constant value
        :type prop: pandapipes.FluidProperty
        :param overwrite: True if existing property with the same name shall be overwritten
        :type overwrite: bool
        :param warn_on_duplicates: True, if a warning of properties with the same name should be
                                    returned
        :type warn_on_duplicates: bool

        :Example:
            >>> fluid.add_property('water_density', pandapipes.FluidPropertyConstant(998.2061), overwrite=True, warn_on_duplicates=False)

        """
        if property_name in self.all_properties:
            if warn_on_duplicates:
                ow_string = "It will be overwritten." if overwrite else "It will not be replaced."
                logger.warning("The property %s already exists. %s" % (property_name, ow_string))
            if not overwrite:
                return
        self.all_properties[property_name] = prop

    def get_property(self, property_name, *at_values):
        """
        This function returns the value of the requested property.

        :param property_name: Name of the searched property
        :type property_name: str
        :param at_values: Value for which the property should be returned
        :type at_values:
        :return: Returns property at the certain value
        :rtype: pandapipes.FluidProperty
        """

        if property_name not in self.all_properties:
            raise UserWarning("The property %s was not defined for the fluid %s"
                              % (property_name, self.name))
        return self.all_properties[property_name].get_property(*at_values)

    def get_density(self, temperature):
        """
        This function returns the density at a certain temperature.

        :param temperature: Temperature at which the density is queried
        :type temperature: float
        :return: Density at the required temperature

        """

        return self.get_property("density", temperature)

    def get_viscosity(self, temperature):
        """
        This function returns the viscosity at a certain temperature.

        :param temperature: Temperature at which the viscosity is queried
        :type temperature: float
        :return: Viscosity at the required temperature

        """

        return self.get_property("viscosity", temperature)

    def get_heat_capacity(self, temperature):
        """
        This function returns the heat capacity at a certain temperature.

        :param temperature: Temperature at which the heat capacity is queried
        :type temperature: float
        :return: Heat capacity at the required temperature

        """

        return self.get_property("heat_capacity", temperature)

    def get_molar_mass(self):
        """
        This function returns the molar mass.

        :return: molar mass

        """

        return self.get_property("molar_mass")

    def get_compressibility(self, temperature):
        """
        This function returns the compressibility at a certain temperature.

        :param temperature: Temperature at which the compressibility is queried
        :type temperature: float
        :return: compressibility at the required temperature

        """

        return self.get_property("compressibility", temperature)

    def get_der_compressibility(self):
        """
        This function returns the derivative of the compressibility.

        :return: derivative of the compressibility

        """

        return self.get_property("der_compressibility")


class FluidProperty(JSONSerializableClass):
    """
    Property Base Class
    """

    def __init__(self):
        super().__init__()

    def get_property(self, *args):
        """

        :param arg:
        :type arg:
        :return:
        :rtype:
        """
        raise NotImplementedError("Please implement a proper fluid property!")


class FluidPropertyInterExtra(FluidProperty):
    """
    Creates Property with interpolated or extrapolated values.
    """
    json_excludes = JSONSerializableClass.json_excludes + ["prop_getter"]
    prop_getter_entries = {"x": "x", "y": "y", "_fill_value_orig": "fill_value"}

    def __init__(self, x_values, y_values, method="interpolate_extrapolate"):
        """

        :param x_values:
        :type x_values:
        :param y_values:
        :type y_values:
        :param method:
        :type method:
        """
        super(FluidPropertyInterExtra, self).__init__()
        if method.lower() == "interpolate_extrapolate":
            self.prop_getter = interp1d(x_values, y_values, fill_value="extrapolate")
        else:
            self.prop_getter = interp1d(x_values, y_values)

    def get_property(self, arg):
        """

        :param arg: Name of the property and one or more values (x-values) for which the y-values of the property are to be displayed
        :type arg: str, float or array
        :return: y-value/s
        :rtype: float, array
        """
        return self.prop_getter(arg)

    @classmethod
    def from_path(cls, path, method="interpolate_extrapolate"):
        """
        Reads a text file with temperature values in the first column and property values in
        second column.

        :param path: Target path of the txt file
        :type path: str
        :param method: Method with which the values are to be interpolated
        :type method: str
        :return: interpolated values
        :rtype: pandapipes.FluidProperty
        """
        values = np.loadtxt(path)
        return cls(values[:, 0], values[:, 1], method=method)

    def to_dict(self):
        d = super(FluidPropertyInterExtra, self).to_dict()
        d.update({k: self.prop_getter.__dict__[k] for k in self.prop_getter_entries.keys()})
        # d.update({"x_values": self.prop_getter.x, "y_values": self.prop_getter.y,
        #           "method": "interpolate_extrapolate"
        #           if self.prop_getter.fill_value == "extrapolate" else None})
        return d

    @classmethod
    def from_dict(cls, d):
        obj = JSONSerializableClass.__new__(cls)
        d2 = {cls.prop_getter_entries[k]: v for k, v in d.items()
              if k in cls.prop_getter_entries.keys()}
        d3 = {k: v for k, v in d.items() if k not in cls.prop_getter_entries.keys()}
        d3["prop_getter"] = interp1d(**d2)
        obj.__dict__.update(d3)
        return obj


class FluidPropertyConstant(FluidProperty):
    """
    Creates Property with a constant value.
    """

    def __init__(self, value):
        """

        :param value:
        :type value:
        """
        super(FluidPropertyConstant, self).__init__()
        self.value = value

    def get_property(self, *args):
        """

        :param arg: Name of the property
        :type arg: str
        :return: Value of the property
        :rtype: float

        :Example:
            >>> heat_capacity = get_fluid(net).get_property("heat_capacity")
        """
        if len(args) > 1:
            raise(UserWarning('Please define either none or an array-like argument'))
        elif len(args) == 1:
            logger.warning('One constant property has several input variables even though it is '
                           'independent of these')
            output = np.array([self.value]) * np.ones(len(args[0]))
        else:
            output = np.array([self.value])
        return  output

    @classmethod
    def from_path(cls, path):
        """
        Reads a text file with temperature values in the first column and property values in
        second column.

        :param path:
        :type path:
        :param method:
        :type method:
        :return:
        :rtype:
        """
        value = np.loadtxt(path).item()
        return cls(value)


class FluidPropertyLinear(FluidProperty):
    """
    Creates Property with a linear course.
    """

    def __init__(self, slope, offset):
        """

        :param slope:
        :type slope:
        :param offset:
        :type offset:

        """
        super(FluidPropertyLinear, self).__init__()
        self.slope = slope
        self.offset = offset

    def get_property(self, arg):
        """

        :param arg: Name of the property and one or more values (x-values) for which the function of the property should be calculated
        :type arg: str, float or array
        :return: y-value or function values
        :rtype: float, array

        :Example:
            >>> comp_fact = get_fluid(net).get_property("compressibility", p_bar)

        """
        if type(arg) == pd.Series:
            return self.offset + self.slope * arg.values
        else:
            return self.offset + self.slope * np.array(arg)

    @classmethod
    def from_path(cls, path):
        """
        Reads a text file with temperature values in the first column and property values in
        second column.

        :param path:
        :type path:
        :param method:
        :type method:
        :return:
        :rtype:
        """
        slope, offset = np.loadtxt(path)
        return cls(slope, offset)


def create_constant_property(net, property_name, value, overwrite=True, warn_on_duplicates=True):
    """
    Creates a property with a constant value.

    :param net: Name of the network to which the property is added
    :type net: pandapipesNet
    :param property_name: Name of the new property
    :type property_name: str
    :param value: Constant value of the property
    :type value: float
    :param overwrite:  True if existing property with the same name shall be overwritten
    :type overwrite: basestring
    :param warn_on_duplicates: True, if a warning of properties with the same name should be
                                returned
    :type warn_on_duplicates: basestring
    """
    prop = FluidPropertyConstant(value)
    get_fluid(net).add_property(property_name, prop, overwrite=overwrite,
                                warn_on_duplicates=warn_on_duplicates)
    return prop


def create_linear_property(net, property_name, slope, offset, overwrite=True,
                           warn_on_duplicates=True):
    """
    Creates a property with a linear correlation.

    :param net: Name of the network to which the property is added
    :type net: pandapipesNet
    :param property_name: Name of the new property
    :type property_name: str
    :param slope: Slope of the linear correlation
    :type slope: float
    :param offset: Offset of the linear function
    :type offset: float
    :param overwrite:  True if existing property with the same name shall be overwritten
    :type overwrite: basestring
    :param warn_on_duplicates: True, if a warning of properties with the same name should be
                                returned
    :type warn_on_duplicates: basestring
    """
    prop = FluidPropertyLinear(slope, offset)
    get_fluid(net).add_property(property_name, prop, overwrite=overwrite,
                                warn_on_duplicates=warn_on_duplicates)
    return prop


def create_constant_fluid(name=None, fluid_type=None, **kwargs):
    """
    Creates a constant fluid.

    :param name: Name of the fluid
    :type name: str
    :param fluid_type: Type of the fluid
    :type fluid_type: str
    :param kwargs: Additional information
    :return: Fluid
    :rtype: Fluid
    """
    properties = dict()
    for prop_name, prop in kwargs.items():
        properties[str(prop_name)] = FluidPropertyConstant(prop)

    return Fluid(name=name, fluid_type=fluid_type, **properties)


def call_lib(fluid_name):
    """
    Creates a fluid with default fluid properties.

    :param fluid_name: Fluid which should be used
    :type fluid_name: str
    :return: Fluid - Chosen fluid with default fluid properties
    :rtype: Fluid
    """

    def interextra_property(prop):
        return FluidPropertyInterExtra.from_path(
            os.path.join(pp_dir, "properties", fluid_name, prop + ".txt"))

    def constant_property(prop):
        return FluidPropertyConstant.from_path(
            os.path.join(pp_dir, "properties", fluid_name, prop + ".txt"))

    def linear_property(prop):
        return FluidPropertyLinear.from_path(
            os.path.join(pp_dir, "properties", fluid_name, prop + ".txt"))

    liquids = ["water"]
    gases = ["air", "lgas", "hgas", "hydrogen", "methane"]

    if fluid_name == "natural_gas":
        logger.error("'natural_gas' is ambigious. Please choose 'hgas' or 'lgas' "
                     "(high- or low calorific natural gas)")
    if fluid_name not in liquids and fluid_name not in gases:
        raise AttributeError("Fluid '%s' not found in the fluid library. It might not be "
                             "implemented yet." % fluid_name)

    phase = "liquid" if fluid in liquids else "gas"

    density = interextra_property("density")
    viscosity = interextra_property("viscosity")
    heat_capacity = interextra_property("heat_capacity")
    molar_mass = constant_property("molar_mass")
    der_compr = constant_property("der_compressibility")
    compr = linear_property("compressibility")

<<<<<<< HEAD
    phase = "liquid" if fluid_name in liquids else "gas"
    return Fluid(fluid_name, phase, density=density, viscosity=viscosity,
                 heat_capacity=heat_capacity, molar_mass=molar_mass, compressibility=compr,
                 der_compressibility=der_compr)

=======
    if (phase == 'gas') & (fluid != 'air'):
        lhv = constant_property("lower_heating_value")
        hhv = constant_property("higher_heating_value")

        return Fluid(fluid, phase, density=density, viscosity=viscosity,
                     heat_capacity=heat_capacity, molar_mass=molar_mass,
                     compressibility=compr, der_compressibility=der_compr, lhv=lhv, hhv=hhv)
    else:
        return Fluid(fluid, phase, density=density, viscosity=viscosity,
                     heat_capacity=heat_capacity, molar_mass=molar_mass, compressibility=compr,
                     der_compressibility=der_compr)
>>>>>>> 9e87d368

def get_fluid(net):
    """
    This function shows which fluid is used in the net.

    :param net: Current network
    :type net: pandapipesNet
    :return: Fluid - Name of the fluid which is used in the current network
    :rtype: Fluid
    """
    if "fluid" not in net or net["fluid"] is None:
        raise UserWarning("There is no fluid defined for the given net!")
    fluid = net["fluid"]
    if not isinstance(fluid, Fluid):
        logger.warning("The fluid in this net is not of the pandapipes Fluid type. This could lead"
                       " to errors, as some components might depend on this structure")
    return fluid


def _add_fluid_to_net(net, fluid, overwrite=True):
    """
    Adds a fluid to a net. If overwrite is False, a warning is printed and the fluid is not set.

    :param net: The pandapipes network for which to set fluid
    :type net: pandapipesNet
    :param fluid: fluid which to insert into the network
    :type fluid: Fluid
    :param overwrite: If True, an existing fluid will just be overwritten, otherwise a warning is\
        printed out and the fluid is not reset.
    :type overwrite: bool, default True
    :return: Not output.
    """
    if "fluid" in net and net["fluid"] is not None and not overwrite:
        fluid_msg = "an existing fluid" if not hasattr(net["fluid"], "name") \
            else "the fluid %s" % net["fluid"].name
        logger.warning("The fluid %s would replace %s and thus cannot be created. Try to set "
                       "overwrite to True" % (fluid.name, fluid_msg))
        return

    if isinstance(fluid, str):
        logger.warning("Instead of a pandapipes.Fluid, a string ('%s') was passed to the fluid "
                       "argument. Internally, it will be passed to call_lib(fluid) to get the "
                       "respective pandapipes.Fluid." %fluid)
        fluid = call_lib(fluid)
    net["fluid"] = fluid<|MERGE_RESOLUTION|>--- conflicted
+++ resolved
@@ -462,13 +462,6 @@
     der_compr = constant_property("der_compressibility")
     compr = linear_property("compressibility")
 
-<<<<<<< HEAD
-    phase = "liquid" if fluid_name in liquids else "gas"
-    return Fluid(fluid_name, phase, density=density, viscosity=viscosity,
-                 heat_capacity=heat_capacity, molar_mass=molar_mass, compressibility=compr,
-                 der_compressibility=der_compr)
-
-=======
     if (phase == 'gas') & (fluid != 'air'):
         lhv = constant_property("lower_heating_value")
         hhv = constant_property("higher_heating_value")
@@ -480,7 +473,6 @@
         return Fluid(fluid, phase, density=density, viscosity=viscosity,
                      heat_capacity=heat_capacity, molar_mass=molar_mass, compressibility=compr,
                      der_compressibility=der_compr)
->>>>>>> 9e87d368
 
 def get_fluid(net):
     """
