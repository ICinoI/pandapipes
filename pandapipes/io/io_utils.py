# Copyright (c) 2020 by Fraunhofer Institute for Energy Economics
# and Energy System Technology (IEE), Kassel. All rights reserved.
# Use of this source code is governed by a BSD-style license that can be found in the LICENSE file.

import importlib
import json
from copy import deepcopy
from functools import partial
from inspect import isclass

from pandapipes.multinet.create_multinet import MultiNet, create_empty_multinet
from pandapower.io_utils import pp_hook
from pandapower.io_utils import with_signature, to_serializable, JSONSerializableClass, \
    isinstance_partial as ppow_isinstance, FromSerializableRegistry, PPJSONDecoder

from pandapipes.component_models.abstract_models import Component
from pandapipes.create import create_empty_network
from pandapipes.pandapipes_net import pandapipesNet

try:
    import pplog as logging
except ImportError:
    import logging

logger = logging.getLogger(__name__)


def isinstance_partial(obj, cls):
    if isinstance(obj, pandapipesNet):
        return False
    return ppow_isinstance(obj, cls)


class FromSerializableRegistryPpipe(FromSerializableRegistry):
    from_serializable = deepcopy(FromSerializableRegistry.from_serializable)
    class_name = ''
    module_name = ''

    def __init__(self, obj, d, ppipes_hook):
        super().__init__(obj, d, ppipes_hook)

    @from_serializable.register(class_name="method")
    def method(self):
        module = importlib.import_module(self.module_name)
        logger.warning('Deserializing of method not tested. This might fail...')
        func = getattr(module, self.obj)
        # class_ = getattr(module, obj) # doesn't work
        return func

    @from_serializable.register(class_name='pandapipesNet', module_name='pandapipes.pandapipes_net')
    def pandapipesNet(self):
        if isinstance(self.obj, str):  # backwards compatibility
            from pandapipes import from_json_string
            return from_json_string(self.obj)
        else:
            net = create_empty_network()
            net.update(self.obj)
            return net

    @from_serializable.register()
    def rest(self):
        module = importlib.import_module(self.module_name)
        class_ = getattr(module, self.class_name)
        if isclass(class_) and issubclass(class_, JSONSerializableClass):
            if isinstance(self.obj, str):
                self.obj = json.loads(self.obj, cls=PPJSONDecoder,
                                      object_hook=partial(pp_hook,
                                                          registry_class=FromSerializableRegistryPpipe))
                # backwards compatibility
            if "net" in self.obj:
                del self.obj["net"]
            return class_.from_dict(self.obj)
        if isclass(class_) and issubclass(class_, Component):
            return class_
        else:
            # for non-pp objects, e.g. tuple
            return class_(self.obj, **self.d)

    @from_serializable.register(class_name='MultiNet')
    def MultiNet(self):
        if isinstance(self.obj, str):  # backwards compatibility
            from pandapipes import from_json_string
            return from_json_string(self.obj)
        else:
            net = create_empty_multinet()
            net.update(self.obj)
            return net


@to_serializable.register(pandapipesNet)
def json_net(obj):
    net_dict = {k: item for k, item in obj.items() if not k.startswith("_")}
    d = with_signature(obj, net_dict)
    return d


@to_serializable.register(type)
def json_component(class_):
    if issubclass(class_, Component):
        d = with_signature(class_(), str(class_().__dict__))
        return d
    else:
        raise (UserWarning('with_signature needs to be defined for '
<<<<<<< HEAD
                           'class %s in @to_serializable.register(type)!' % class_))


@to_serializable.register(MultiNet)
def json_net(obj):
    net_dict = {k: item for k, item in obj.items() if not k.startswith("_")}
    d = with_signature(obj, net_dict)
    return d


if __name__ == '__main__':
    ntw = create_fluid_network()
    import pandapipes as pp

    pp.to_json(ntw, 'test.json')
    ntw = pp.from_json('test.json')
=======
                           'class %s in @to_serializable.register(type)!' % class_))
>>>>>>> 94162612
<|MERGE_RESOLUTION|>--- conflicted
+++ resolved
@@ -4,18 +4,17 @@
 
 import importlib
 import json
-from copy import deepcopy
 from functools import partial
 from inspect import isclass
 
 from pandapipes.multinet.create_multinet import MultiNet, create_empty_multinet
+from pandapipes.component_models.abstract_models import Component
+from pandapipes.create import create_empty_network
+from pandapipes.pandapipes_net import pandapipesNet
 from pandapower.io_utils import pp_hook
 from pandapower.io_utils import with_signature, to_serializable, JSONSerializableClass, \
     isinstance_partial as ppow_isinstance, FromSerializableRegistry, PPJSONDecoder
-
-from pandapipes.component_models.abstract_models import Component
-from pandapipes.create import create_empty_network
-from pandapipes.pandapipes_net import pandapipesNet
+from copy import deepcopy
 
 try:
     import pplog as logging
@@ -66,7 +65,7 @@
                 self.obj = json.loads(self.obj, cls=PPJSONDecoder,
                                       object_hook=partial(pp_hook,
                                                           registry_class=FromSerializableRegistryPpipe))
-                # backwards compatibility
+                                                          # backwards compatibility
             if "net" in self.obj:
                 del self.obj["net"]
             return class_.from_dict(self.obj)
@@ -101,7 +100,6 @@
         return d
     else:
         raise (UserWarning('with_signature needs to be defined for '
-<<<<<<< HEAD
                            'class %s in @to_serializable.register(type)!' % class_))
 
 
@@ -109,15 +107,4 @@
 def json_net(obj):
     net_dict = {k: item for k, item in obj.items() if not k.startswith("_")}
     d = with_signature(obj, net_dict)
-    return d
-
-
-if __name__ == '__main__':
-    ntw = create_fluid_network()
-    import pandapipes as pp
-
-    pp.to_json(ntw, 'test.json')
-    ntw = pp.from_json('test.json')
-=======
-                           'class %s in @to_serializable.register(type)!' % class_))
->>>>>>> 94162612
+    return d